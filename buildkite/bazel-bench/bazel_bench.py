--- conflicted
+++ resolved
@@ -50,10 +50,7 @@
 PLATFORMS_WHITELIST = ['macos', 'ubuntu1604', 'ubuntu1804', 'rbe_ubuntu1604']
 REPORT_GENERATION_PLATFORM = 'ubuntu1804'
 STARTER_JOB_PLATFORM = 'ubuntu1804'
-<<<<<<< HEAD
-
-=======
->>>>>>> a212677d
+
 
 def _bazel_bench_env_setup_command(platform, bazel_commits):
     bazel_bench_env_setup_py_url = (
@@ -313,41 +310,32 @@
 
 
 def _report_generation_step(date, project_label, bucket, platform):
-<<<<<<< HEAD
     """Generate the daily report.
 
     Also update the path reserved for the latest report of each project.
     """
     commands = []
     commands.append(" ".join([
-=======
-    commands = " ".join([
->>>>>>> a212677d
         "python3.6",
         "report/generate_report.py",
         "--date={}".format(date),
         "--project={}".format(project_label),
         "--storage_bucket={}".format(bucket)
-<<<<<<< HEAD
     ]))
 
     # Copy the generated report to a special path on GCS that's reserved for
-    # "latest" reports.
-    # GCS doesn't support symlink.
+    # "latest" reports. GCS doesn't support symlink.
     date_dir = datetime.datetime.strtptime(date, "%Y-%m-%d").strftime("%Y/%m/%d")
     report_dated_path_gcs = "gs://{}/{}/{}/report.html".format(
         bucket, project_label, date_dir)
-    report_lastest_path_gcs = "gs://{}/{}/report_latest.html".format(
+    report_latest_path_gcs = "gs://{}/{}/report_latest.html".format(
         bucket, project_label)
     commands.append(" ".join([
         "gsutil",
         "cp",
         report_dated_path_gcs,
-        report_lastest_path_gcs
+        report_latest_path_gcs
     ]))
-=======
-    ])
->>>>>>> a212677d
     label = "Generating report on {} for project: {}.".format(
         date, project_label)
     return bazelci.create_step(label, commands, platform)

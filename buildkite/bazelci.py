#!/usr/bin/env python3
#
# Copyright 2018 The Bazel Authors. All rights reserved.
#
# Licensed under the Apache License, Version 2.0 (the "License");
# you may not use this file except in compliance with the License.
# You may obtain a copy of the License at
#
#    http://www.apache.org/licenses/LICENSE-2.0
#
# Unless required by applicable law or agreed to in writing, software
# distributed under the License is distributed on an "AS IS" BASIS,
# WITHOUT WARRANTIES OR CONDITIONS OF ANY KIND, either express or implied.
# See the License for the specific language governing permissions and
# limitations under the License.

import argparse
import base64
import codecs
import datetime
import hashlib
import json
import multiprocessing
import os
import os.path
import random
import re
from shutil import copyfile
import shutil
import stat
import subprocess
import sys
import tempfile
import time
import urllib.request
import uuid
import yaml
from urllib.request import url2pathname
from urllib.parse import urlparse

# Initialize the random number generator.
random.seed()

BUILDKITE_ORG = os.environ["BUILDKITE_ORGANIZATION_SLUG"]
THIS_IS_PRODUCTION = BUILDKITE_ORG == "bazel-untrusted"
THIS_IS_TESTING = BUILDKITE_ORG == "bazel-testing"
THIS_IS_TRUSTED = BUILDKITE_ORG == "bazel-trusted"
THIS_IS_SPARTA = True

CLOUD_PROJECT = "bazel-public" if THIS_IS_TRUSTED else "bazel-untrusted"

GITHUB_BRANCH = {"bazel": "master", "bazel-trusted": "master", "bazel-testing": "testing"}[
    BUILDKITE_ORG
]

SCRIPT_URL = "https://raw.githubusercontent.com/bazelbuild/continuous-integration/{}/buildkite/bazelci.py?{}".format(
    GITHUB_BRANCH, int(time.time())
)

INCOMPATIBLE_FLAG_VERBOSE_FAILURES_URL = "https://raw.githubusercontent.com/bazelbuild/continuous-integration/{}/buildkite/incompatible_flag_verbose_failures.py?{}".format(
    GITHUB_BRANCH, int(time.time())
)

AGGREGATE_INCOMPATIBLE_TEST_RESULT_URL = "https://raw.githubusercontent.com/bazelbuild/continuous-integration/{}/buildkite/aggregate_incompatible_flags_test_result.py?{}".format(
    GITHUB_BRANCH, int(time.time())
)

EMERGENCY_FILE_URL = "https://raw.githubusercontent.com/bazelbuild/continuous-integration/{}/buildkite/emergency.yml?{}".format(
    GITHUB_BRANCH, int(time.time())
)

FLAKY_TESTS_BUCKET = {
    "bazel-testing": "gs://bazel-testing-buildkite-stats/flaky-tests-bep/",
    "bazel-trusted": "gs://bazel-buildkite-stats/flaky-tests-bep/",
    "bazel": "gs://bazel-buildkite-stats/flaky-tests-bep/",
}[BUILDKITE_ORG]

DOWNSTREAM_PROJECTS_PRODUCTION = {
    "Android Studio Plugin": {
        "git_repository": "https://github.com/bazelbuild/intellij.git",
        "http_config": "https://raw.githubusercontent.com/bazelbuild/intellij/master/.bazelci/android-studio.yml",
        "pipeline_slug": "android-studio-plugin",
    },
    "Android Testing": {
        "git_repository": "https://github.com/googlesamples/android-testing.git",
        "http_config": "https://raw.githubusercontent.com/googlesamples/android-testing/master/bazelci/buildkite-pipeline.yml",
        "pipeline_slug": "android-testing",
    },
    "Bazel": {
        "git_repository": "https://github.com/bazelbuild/bazel.git",
        "http_config": "https://raw.githubusercontent.com/bazelbuild/bazel/master/.bazelci/postsubmit.yml",
        "pipeline_slug": "bazel-bazel",
    },
    "Bazel Bench": {
        "git_repository": "https://github.com/bazelbuild/bazel-bench.git",
        "http_config": "https://raw.githubusercontent.com/bazelbuild/bazel-bench/master/.bazelci/postsubmit.yml",
        "pipeline_slug": "bazel-bench",
    },
    "Bazel Codelabs": {
        "git_repository": "https://github.com/bazelbuild/codelabs.git",
        "http_config": "https://raw.githubusercontent.com/bazelbuild/codelabs/master/.bazelci/presubmit.yml",
        "pipeline_slug": "bazel-codelabs",
    },
    "Bazel Remote Cache": {
        "git_repository": "https://github.com/buchgr/bazel-remote.git",
        "http_config": "https://raw.githubusercontent.com/buchgr/bazel-remote/master/.bazelci/presubmit.yml",
        "pipeline_slug": "bazel-remote-cache",
        "disabled_reason": "https://github.com/buchgr/bazel-remote/issues/82",
    },
    "Bazel integration testing": {
        "git_repository": "https://github.com/bazelbuild/bazel-integration-testing.git",
        "http_config": "https://raw.githubusercontent.com/bazelbuild/bazel-integration-testing/master/.bazelci/presubmit.yml",
        "pipeline_slug": "bazel-integration-testing",
    },
    "Bazel skylib": {
        "git_repository": "https://github.com/bazelbuild/bazel-skylib.git",
        "http_config": "https://raw.githubusercontent.com/bazelbuild/bazel-skylib/master/.bazelci/presubmit.yml",
        "pipeline_slug": "bazel-skylib",
    },
    "Bazel toolchains": {
        "git_repository": "https://github.com/bazelbuild/bazel-toolchains.git",
        "http_config": "https://raw.githubusercontent.com/bazelbuild/bazel-toolchains/master/.bazelci/presubmit.yml",
        "pipeline_slug": "bazel-toolchains",
    },
    "Bazel watcher": {
        "git_repository": "https://github.com/bazelbuild/bazel-watcher.git",
        "http_config": "https://raw.githubusercontent.com/bazelbuild/bazel-watcher/master/.bazelci/presubmit.yml",
        "pipeline_slug": "bazel-watcher",
    },
    "Bazelisk": {
        "git_repository": "https://github.com/bazelbuild/bazelisk.git",
        "http_config": "https://raw.githubusercontent.com/bazelbuild/bazelisk/master/.bazelci/config.yml",
        "pipeline_slug": "bazelisk",
    },
    "Buildfarm": {
        "git_repository": "https://github.com/bazelbuild/bazel-buildfarm.git",
        "http_config": "https://raw.githubusercontent.com/bazelbuild/bazel-buildfarm/master/.bazelci/presubmit.yml",
        "pipeline_slug": "buildfarm-male-farmer",
    },
    "Buildtools": {
        "git_repository": "https://github.com/bazelbuild/buildtools.git",
        "http_config": "https://raw.githubusercontent.com/bazelbuild/buildtools/master/.bazelci/presubmit.yml",
        "pipeline_slug": "buildtools",
    },
    "CLion Plugin": {
        "git_repository": "https://github.com/bazelbuild/intellij.git",
        "http_config": "https://raw.githubusercontent.com/bazelbuild/intellij/master/.bazelci/clion.yml",
        "pipeline_slug": "clion-plugin",
    },
    "Cartographer": {
        "git_repository": "https://github.com/googlecartographer/cartographer.git",
        "http_config": "https://raw.githubusercontent.com/googlecartographer/cartographer/master/.bazelci/presubmit.yml",
        "pipeline_slug": "cartographer",
    },
    "Cloud Robotics Core": {
        "git_repository": "https://github.com/googlecloudrobotics/core.git",
        "http_config": "https://raw.githubusercontent.com/bazelbuild/continuous-integration/master/buildkite/pipelines/cloud-robotics-postsubmit.yml",
        "pipeline_slug": "cloud-robotics-core",
    },
    "Envoy": {
        "git_repository": "https://github.com/envoyproxy/envoy.git",
        "http_config": "https://raw.githubusercontent.com/envoyproxy/envoy/master/.bazelci/presubmit.yml",
        "pipeline_slug": "envoy",
        "disabled_reason": "https://github.com/bazelbuild/bazel/issues/8626",
    },
    "Flogger": {
        "git_repository": "https://github.com/google/flogger.git",
        "http_config": "https://raw.githubusercontent.com/bazelbuild/continuous-integration/master/buildkite/pipelines/flogger.yml",
        "pipeline_slug": "flogger",
    },
    "Gerrit": {
        "git_repository": "https://gerrit.googlesource.com/gerrit.git",
        "http_config": "https://raw.githubusercontent.com/bazelbuild/continuous-integration/master/buildkite/pipelines/gerrit-postsubmit.yml",
        "pipeline_slug": "gerrit",
        "disabled_reason": "https://bugs.chromium.org/p/gerrit/issues/detail?id=11021",
    },
    "Google Logging": {
        "git_repository": "https://github.com/google/glog.git",
        "http_config": "https://raw.githubusercontent.com/bazelbuild/continuous-integration/master/buildkite/pipelines/glog-postsubmit.yml",
        "pipeline_slug": "google-logging",
    },
    "IntelliJ Plugin": {
        "git_repository": "https://github.com/bazelbuild/intellij.git",
        "http_config": "https://raw.githubusercontent.com/bazelbuild/intellij/master/.bazelci/intellij.yml",
        "pipeline_slug": "intellij-plugin",
    },
    "IntelliJ Plugin Aspect": {
        "git_repository": "https://github.com/bazelbuild/intellij.git",
        "http_config": "https://raw.githubusercontent.com/bazelbuild/intellij/master/.bazelci/aspect.yml",
        "pipeline_slug": "intellij-plugin-aspect",
    },
    "Kythe": {
        "git_repository": "https://github.com/kythe/kythe.git",
        "http_config": "https://raw.githubusercontent.com/kythe/kythe/master/.bazelci/presubmit.yml",
        "pipeline_slug": "kythe",
        "disabled_reason": "https://github.com/kythe/kythe/issues/3816",
    },
    "Protobuf": {
        "git_repository": "https://github.com/google/protobuf.git",
        "http_config": "https://raw.githubusercontent.com/bazelbuild/continuous-integration/master/buildkite/pipelines/protobuf-postsubmit.yml",
        "pipeline_slug": "protobuf",
    },
    "Skydoc": {
        "git_repository": "https://github.com/bazelbuild/skydoc.git",
        "http_config": "https://raw.githubusercontent.com/bazelbuild/skydoc/master/.bazelci/presubmit.yml",
        "pipeline_slug": "skydoc",
    },
    "Subpar": {
        "git_repository": "https://github.com/google/subpar.git",
        "http_config": "https://raw.githubusercontent.com/bazelbuild/continuous-integration/master/buildkite/pipelines/subpar-postsubmit.yml",
        "pipeline_slug": "subpar",
    },
    "TensorFlow": {
        "git_repository": "https://github.com/tensorflow/tensorflow.git",
        "http_config": "https://raw.githubusercontent.com/bazelbuild/continuous-integration/master/buildkite/pipelines/tensorflow-postsubmit.yml",
        "pipeline_slug": "tensorflow",
        "disabled_reason": "Waiting for fix from protobuf: https://github.com/protocolbuffers/protobuf/pull/6207",
    },
    "Tulsi": {
        "git_repository": "https://github.com/bazelbuild/tulsi.git",
        "http_config": "https://raw.githubusercontent.com/bazelbuild/tulsi/master/.bazelci/presubmit.yml",
        "pipeline_slug": "tulsi-bazel-darwin",
    },
    "re2": {
        "git_repository": "https://github.com/google/re2.git",
        "http_config": "https://raw.githubusercontent.com/bazelbuild/continuous-integration/master/buildkite/pipelines/re2-postsubmit.yml",
        "pipeline_slug": "re2",
    },
    "rules_android": {
        "git_repository": "https://github.com/bazelbuild/rules_android.git",
        "http_config": "https://raw.githubusercontent.com/bazelbuild/rules_android/master/.bazelci/postsubmit.yml",
        "pipeline_slug": "rules-android",
    },
    "rules_appengine": {
        "git_repository": "https://github.com/bazelbuild/rules_appengine.git",
        "http_config": "https://raw.githubusercontent.com/bazelbuild/rules_appengine/master/.bazelci/presubmit.yml",
        "pipeline_slug": "rules-appengine-appengine",
    },
    "rules_apple": {
        "git_repository": "https://github.com/bazelbuild/rules_apple.git",
        "http_config": "https://raw.githubusercontent.com/bazelbuild/rules_apple/master/.bazelci/presubmit.yml",
        "pipeline_slug": "rules-apple-darwin",
    },
    "rules_cc": {
        "git_repository": "https://github.com/bazelbuild/rules_cc.git",
        "http_config": "https://raw.githubusercontent.com/bazelbuild/rules_cc/master/.bazelci/presubmit.yml",
        "pipeline_slug": "rules-cc",
    },
    "rules_closure": {
        "git_repository": "https://github.com/bazelbuild/rules_closure.git",
        "http_config": "https://raw.githubusercontent.com/bazelbuild/rules_closure/master/.bazelci/presubmit.yml",
        "pipeline_slug": "rules-closure-closure-compiler",
    },
    "rules_d": {
        "git_repository": "https://github.com/bazelbuild/rules_d.git",
        "http_config": "https://raw.githubusercontent.com/bazelbuild/rules_d/master/.bazelci/presubmit.yml",
        "pipeline_slug": "rules-d",
    },
    "rules_docker": {
        "git_repository": "https://github.com/bazelbuild/rules_docker.git",
        "http_config": "https://raw.githubusercontent.com/bazelbuild/rules_docker/master/.bazelci/presubmit.yml",
        "pipeline_slug": "rules-docker-docker",
    },
    "rules_foreign_cc": {
        "git_repository": "https://github.com/bazelbuild/rules_foreign_cc.git",
        "http_config": "https://raw.githubusercontent.com/bazelbuild/rules_foreign_cc/master/.bazelci/config.yaml",
        "pipeline_slug": "rules-foreign-cc",
    },
    "rules_go": {
        "git_repository": "https://github.com/bazelbuild/rules_go.git",
        "http_config": "https://raw.githubusercontent.com/bazelbuild/rules_go/master/.bazelci/presubmit.yml",
        "pipeline_slug": "rules-go-golang",
    },
    "rules_groovy": {
        "git_repository": "https://github.com/bazelbuild/rules_groovy.git",
        "http_config": "https://raw.githubusercontent.com/bazelbuild/rules_groovy/master/.bazelci/presubmit.yml",
        "pipeline_slug": "rules-groovy",
    },
    "rules_gwt": {
        "git_repository": "https://github.com/bazelbuild/rules_gwt.git",
        "http_config": "https://raw.githubusercontent.com/bazelbuild/rules_gwt/master/.bazelci/presubmit.yml",
        "pipeline_slug": "rules-gwt",
        "disabled_reason": "https://github.com/bazelbuild/rules_gwt/issues/23",
    },
    "rules_jsonnet": {
        "git_repository": "https://github.com/bazelbuild/rules_jsonnet.git",
        "http_config": "https://raw.githubusercontent.com/bazelbuild/rules_jsonnet/master/.bazelci/presubmit.yml",
        "pipeline_slug": "rules-jsonnet",
    },
    "rules_jvm_external": {
        "git_repository": "https://github.com/bazelbuild/rules_jvm_external.git",
        "http_config": "https://raw.githubusercontent.com/bazelbuild/rules_jvm_external/master/.bazelci/presubmit.yml",
        "pipeline_slug": "rules-jvm-external",
    },
    "rules_jvm_external - examples": {
        "git_repository": "https://github.com/bazelbuild/rules_jvm_external.git",
        "http_config": "https://raw.githubusercontent.com/bazelbuild/rules_jvm_external/master/.bazelci/examples.yml",
        "pipeline_slug": "rules-jvm-external-examples",
    },
    "rules_k8s": {
        "git_repository": "https://github.com/bazelbuild/rules_k8s.git",
        "http_config": "https://raw.githubusercontent.com/bazelbuild/rules_k8s/master/.bazelci/presubmit.yml",
        "pipeline_slug": "rules-k8s-k8s",
    },
    "rules_kotlin": {
        "git_repository": "https://github.com/bazelbuild/rules_kotlin.git",
        "http_config": "https://raw.githubusercontent.com/bazelbuild/rules_kotlin/master/.bazelci/presubmit.yml",
        "pipeline_slug": "rules-kotlin-kotlin",
    },
    "rules_nodejs": {
        "git_repository": "https://github.com/bazelbuild/rules_nodejs.git",
        "http_config": "https://raw.githubusercontent.com/bazelbuild/rules_nodejs/master/.bazelci/presubmit.yml",
        "pipeline_slug": "rules-nodejs-nodejs",
    },
    "rules_perl": {
        "git_repository": "https://github.com/bazelbuild/rules_perl.git",
        "http_config": "https://raw.githubusercontent.com/bazelbuild/rules_perl/master/.bazelci/presubmit.yml",
        "pipeline_slug": "rules-perl",
    },
    "rules_python": {
        "git_repository": "https://github.com/bazelbuild/rules_python.git",
        "http_config": "https://raw.githubusercontent.com/bazelbuild/rules_python/master/.bazelci/presubmit.yml",
        "pipeline_slug": "rules-python-python",
    },
    "rules_rust": {
        "git_repository": "https://github.com/bazelbuild/rules_rust.git",
        "http_config": "https://raw.githubusercontent.com/bazelbuild/rules_rust/master/.bazelci/presubmit.yml",
        "pipeline_slug": "rules-rust-rustlang",
    },
    "rules_sass": {
        "git_repository": "https://github.com/bazelbuild/rules_sass.git",
        "http_config": "https://raw.githubusercontent.com/bazelbuild/rules_sass/master/.bazelci/presubmit.yml",
        "pipeline_slug": "rules-sass",
    },
    "rules_scala": {
        "git_repository": "https://github.com/bazelbuild/rules_scala.git",
        "http_config": "https://raw.githubusercontent.com/bazelbuild/rules_scala/master/.bazelci/presubmit.yml",
        "pipeline_slug": "rules-scala-scala",
    },
    "rules_swift": {
        "git_repository": "https://github.com/bazelbuild/rules_swift.git",
        "http_config": "https://raw.githubusercontent.com/bazelbuild/rules_swift/master/.bazelci/presubmit.yml",
        "pipeline_slug": "rules-swift-swift",
    },
    "rules_typescript": {
        "git_repository": "https://github.com/bazelbuild/rules_typescript.git",
        "http_config": "https://raw.githubusercontent.com/bazelbuild/rules_typescript/master/.bazelci/presubmit.yml",
        "pipeline_slug": "rules-typescript-typescript",
    },
    "rules_webtesting": {
        "git_repository": "https://github.com/bazelbuild/rules_webtesting.git",
        "http_config": "https://raw.githubusercontent.com/bazelbuild/rules_webtesting/master/.bazelci/presubmit.yml",
        "pipeline_slug": "rules-webtesting-saucelabs",
    },
    "upb": {
        "git_repository": "https://github.com/protocolbuffers/upb.git",
        "http_config": "https://raw.githubusercontent.com/protocolbuffers/upb/master/.bazelci/presubmit.yml",
        "pipeline_slug": "upb",
        "disabled_reason": "https://github.com/protocolbuffers/upb/issues/172",
    },
}

DOWNSTREAM_PROJECTS_TESTING = {
<<<<<<< HEAD
    "Bazelisk": {
        "git_repository": "https://github.com/bazelbuild/bazelisk.git",
        "http_config": "https://raw.githubusercontent.com/bazelbuild/bazelisk/master/.bazelci/config.yml",
        "pipeline_slug": "bazelisk",
    }
=======
    "Bazel": DOWNSTREAM_PROJECTS_PRODUCTION["Bazel"],
    "Bazelisk": DOWNSTREAM_PROJECTS_PRODUCTION["Bazelisk"],
    "Federation": {
        "git_repository": "https://github.com/fweikert/bazel-federation.git",
        "http_config": "https://raw.githubusercontent.com/fweikert/bazel-federation/master/.bazelci/presubmit.yml",
        "pipeline_slug": "bazel-federation",
    },
    "rules_docker": DOWNSTREAM_PROJECTS_PRODUCTION["rules_docker"],
    "rules_go": DOWNSTREAM_PROJECTS_PRODUCTION["rules_go"],
    "rules_groovy": DOWNSTREAM_PROJECTS_PRODUCTION["rules_groovy"],
    "rules_kotlin": DOWNSTREAM_PROJECTS_PRODUCTION["rules_kotlin"],
    "rules_nodejs": DOWNSTREAM_PROJECTS_PRODUCTION["rules_nodejs"],
    "rules_rust": DOWNSTREAM_PROJECTS_PRODUCTION["rules_rust"],
    "rules_scala": DOWNSTREAM_PROJECTS_PRODUCTION["rules_scala"],
>>>>>>> 816abe88
}

DOWNSTREAM_PROJECTS = {
    "bazel-testing": DOWNSTREAM_PROJECTS_TESTING,
    "bazel-trusted": {},
    "bazel": DOWNSTREAM_PROJECTS_PRODUCTION,
}[BUILDKITE_ORG]

# A map containing all supported platform names as keys, with the values being
# the platform name in a human readable format, and a the buildkite-agent's
# working directory.
PLATFORMS = {
    "ubuntu1604": {
        "name": "Ubuntu 16.04, OpenJDK 8",
        "emoji-name": ":ubuntu: 16.04 (OpenJDK 8)",
        "downstream-root": "/var/lib/buildkite-agent/builds/${BUILDKITE_AGENT_NAME}/${BUILDKITE_ORGANIZATION_SLUG}-downstream-projects",
        "publish_binary": ["ubuntu1404", "ubuntu1604", "linux"],
        "docker-image": "gcr.io/bazel-public/ubuntu1604:java8",
        "python": "python3.6",
    },
    "ubuntu1804": {
        "name": "Ubuntu 18.04, OpenJDK 11",
        "emoji-name": ":ubuntu: 18.04 (OpenJDK 11)",
        "downstream-root": "/var/lib/buildkite-agent/builds/${BUILDKITE_AGENT_NAME}/${BUILDKITE_ORGANIZATION_SLUG}-downstream-projects",
        "publish_binary": ["ubuntu1804"],
        "docker-image": "gcr.io/bazel-public/ubuntu1804:java11",
        "python": "python3.6",
    },
    "ubuntu1804_nojava": {
        "name": "Ubuntu 18.04, no JDK",
        "emoji-name": ":ubuntu: 18.04 (no JDK)",
        "downstream-root": "/var/lib/buildkite-agent/builds/${BUILDKITE_AGENT_NAME}/${BUILDKITE_ORGANIZATION_SLUG}-downstream-projects",
        "publish_binary": [],
        "docker-image": "gcr.io/bazel-public/ubuntu1804:nojava",
        "python": "python3.6",
    },
    "macos": {
        "name": "macOS, OpenJDK 8",
        "emoji-name": ":darwin: (OpenJDK 8)",
        "downstream-root": "/Users/buildkite/builds/${BUILDKITE_AGENT_NAME}/${BUILDKITE_ORGANIZATION_SLUG}-downstream-projects",
        "publish_binary": ["macos"],
        "queue": "macos",
        "python": "python3.7",
    },
    "windows": {
        "name": "Windows, OpenJDK 8",
        "emoji-name": ":windows: (OpenJDK 8)",
        "downstream-root": "d:/b/${BUILDKITE_AGENT_NAME}/${BUILDKITE_ORGANIZATION_SLUG}-downstream-projects",
        "publish_binary": ["windows"],
        "queue": "windows",
        "python": "python.exe",
    },
    "rbe_ubuntu1604": {
        "name": "RBE (Ubuntu 16.04, OpenJDK 8)",
        "emoji-name": ":gcloud: (OpenJDK 8)",
        "downstream-root": "/var/lib/buildkite-agent/builds/${BUILDKITE_AGENT_NAME}/${BUILDKITE_ORGANIZATION_SLUG}-downstream-projects",
        "publish_binary": [],
        "docker-image": "gcr.io/bazel-public/ubuntu1604:java8",
        "python": "python3.6",
    },
}

BUILDIFIER_DOCKER_IMAGE = "gcr.io/bazel-public/buildifier"

# The platform used for various steps (e.g. stuff that formerly ran on the "pipeline" workers).
DEFAULT_PLATFORM = "ubuntu1804"

DEFAULT_XCODE_VERSION = "10.2.1"
XCODE_VERSION_REGEX = re.compile(r"^\d+\.\d+(\.\d+)?$")

ENCRYPTED_SAUCELABS_TOKEN = """
CiQAry63sOlZtTNtuOT5DAOLkum0rGof+DOweppZY1aOWbat8zwSTQAL7Hu+rgHSOr6P4S1cu4YG
/I1BHsWaOANqUgFt6ip9/CUGGJ1qggsPGXPrmhSbSPqNAIAkpxYzabQ3mfSIObxeBmhKg2dlILA/
EDql
""".strip()

BUILD_LABEL_PATTERN = re.compile(r"^Build label: (\S+)$", re.MULTILINE)

BUILDIFIER_VERSION_ENV_VAR = "BUILDIFIER_VERSION"

BUILDIFIER_WARNINGS_ENV_VAR = "BUILDIFIER_WARNINGS"

BUILDIFIER_STEP_NAME = "Buildifier"

SKIP_TASKS_ENV_VAR = "CI_SKIP_TASKS"

CONFIG_FILE_EXTENSIONS = set([".yml", ".yaml"])


class BuildkiteException(Exception):
    """
    Raised whenever something goes wrong and we should exit with an error.
    """

    pass


class BinaryUploadRaceException(Exception):
    """
    Raised when try_publish_binaries wasn't able to publish a set of binaries,
    because the generation of the current file didn't match the expected value.
    """

    pass


class BuildkiteClient(object):

    _ENCRYPTED_BUILDKITE_API_TOKEN = """
CiQA4DEB9ldzC+E39KomywtqXfaQ86hhulgeDsicds2BuvbCYzsSUAAqwcvXZPh9IMWlwWh94J2F
exosKKaWB0tSRJiPKnv2NPDfEqGul0ZwVjtWeASpugwxxKeLhFhPMcgHMPfndH6j2GEIY6nkKRbP
uwoRMCwe
""".strip()

    _ENCRYPTED_BUILDKITE_API_TESTING_TOKEN = """
CiQAMTBkWjL1C+F5oon3+cC1vmum5+c1y5+96WQY44p0Lxd0PeASUQAy7iU0c6E3W5EOSFYfD5fA
MWy/SHaMno1NQSUa4xDOl5yc2kizrtxPPVkX4x9pLNuGUY/xwAn2n1DdiUdWZNWlY1bX2C4ex65e
P9w8kNhEbw==
""".strip()

    _BUILD_STATUS_URL_TEMPLATE = (
        "https://api.buildkite.com/v2/organizations/{}/pipelines/{}/builds/{}"
    )

    def __init__(self, org, pipeline):
        self._org = org
        self._pipeline = pipeline
        self._token = self._get_buildkite_token()

    def _get_buildkite_token(self):
        return (
            subprocess.check_output(
                [
                    gcloud_command(),
                    "kms",
                    "decrypt",
                    "--project",
                    "bazel-untrusted",
                    "--location",
                    "global",
                    "--keyring",
                    "buildkite",
                    "--key",
                    "buildkite-testing-api-token"
                    if THIS_IS_TESTING
                    else "buildkite-untrusted-api-token",
                    "--ciphertext-file",
                    "-",
                    "--plaintext-file",
                    "-",
                ],
                input=base64.b64decode(
                    self._ENCRYPTED_BUILDKITE_API_TESTING_TOKEN
                    if THIS_IS_TESTING
                    else self._ENCRYPTED_BUILDKITE_API_TOKEN
                ),
                env=os.environ,
            )
            .decode("utf-8")
            .strip()
        )

    def _open_url(self, url):
        return (
            urllib.request.urlopen("{}?access_token={}".format(url, self._token))
            .read()
            .decode("utf-8")
        )

    def get_build_info(self, build_number):
        url = self._BUILD_STATUS_URL_TEMPLATE.format(self._org, self._pipeline, build_number)
        output = self._open_url(url)
        return json.loads(output)

    def get_build_log(self, job):
        return self._open_url(job["raw_log_url"])


def eprint(*args, **kwargs):
    """
    Print to stderr and flush (just in case).
    """
    print(*args, flush=True, file=sys.stderr, **kwargs)


def is_windows():
    return os.name == "nt"


def gsutil_command():
    return "gsutil.cmd" if is_windows() else "gsutil"


def gcloud_command():
    return "gcloud.cmd" if is_windows() else "gcloud"


def downstream_projects_root(platform):
    downstream_root = os.path.expandvars(PLATFORMS[platform]["downstream-root"])
    if not os.path.exists(downstream_root):
        os.makedirs(downstream_root)
    return downstream_root


def fetch_configs(http_url, file_config):
    """
    If specified fetches the build configuration from file_config or http_url, else tries to
    read it from .bazelci/presubmit.yml.
    Returns the json configuration as a python data structure.
    """
    if file_config is not None and http_url is not None:
        raise BuildkiteException("file_config and http_url cannot be set at the same time")

    config = load_config(http_url, file_config)
    # Legacy mode means that there is exactly one task per platform (e.g. ubuntu1604_nojdk),
    # which means that we can get away with using the platform name as task ID.
    # No other updates are needed since get_platform_for_task() falls back to using the
    # task ID as platform if there is no explicit "platforms" field.
    if "platforms" in config:
        config["tasks"] = config.pop("platforms")

    return config


def load_config(http_url, file_config):
    if file_config is not None:
        with open(file_config, "r") as fd:
            return yaml.safe_load(fd)
    if http_url is not None:
        return load_remote_yaml_file(http_url)
    with open(".bazelci/presubmit.yml", "r") as fd:
        return yaml.safe_load(fd)


def load_remote_yaml_file(http_url):
    with urllib.request.urlopen(http_url) as resp:
        reader = codecs.getreader("utf-8")
        return yaml.safe_load(reader(resp))


def print_collapsed_group(name):
    eprint("\n\n--- {0}\n\n".format(name))


def print_expanded_group(name):
    eprint("\n\n+++ {0}\n\n".format(name))


def use_bazelisk_migrate():
    """
    If USE_BAZELISK_MIGRATE is set, we use `bazelisk --migrate` to test incompatible flags.
    """
    return bool(os.environ.get("USE_BAZELISK_MIGRATE"))


def bazelisk_flags():
    return ["--migrate"] if use_bazelisk_migrate() else []


def execute_commands(
    task_config,
    platform,
    git_repository,
    git_commit,
    git_repo_location,
    use_bazel_at_commit,
    use_but,
    save_but,
    needs_clean,
    build_only,
    test_only,
    monitor_flaky_tests,
    incompatible_flags,
    bazel_version=None,
):
    # If we want to test incompatible flags, we ignore bazel_version and always use
    # the latest Bazel version through Bazelisk.
    if incompatible_flags:
        bazel_version = None
    if not bazel_version:
        # The last good version of Bazel can be specified in an emergency file.
        # However, we only use last_good_bazel for pipelines that do not
        # explicitly specify a version of Bazel.
        try:
            emergency_settings = load_remote_yaml_file(EMERGENCY_FILE_URL)
            bazel_version = emergency_settings.get("last_good_bazel")
        except urllib.error.HTTPError:
            # Ignore this error. The Setup step will have already complained about
            # it by showing an error message.
            pass

    if build_only and test_only:
        raise BuildkiteException("build_only and test_only cannot be true at the same time")

    if use_bazel_at_commit and use_but:
        raise BuildkiteException("use_bazel_at_commit cannot be set when use_but is true")

    tmpdir = tempfile.mkdtemp()
    sc_process = None
    try:
        if platform == "macos":
            activate_xcode(task_config)

        # If the CI worker runs Bazelisk, we need to forward all required env variables to the test.
        # Otherwise any integration test that invokes Bazel (=Bazelisk in this case) will fail.
        test_env_vars = ["LocalAppData"] if platform == "windows" else ["HOME"]
        if git_repo_location:
            os.chdir(git_repo_location)
        elif git_repository:
            clone_git_repository(git_repository, platform, git_commit)
        else:
            git_repository = os.getenv("BUILDKITE_REPO")

        if use_bazel_at_commit:
            print_collapsed_group(":gcloud: Downloading Bazel built at " + use_bazel_at_commit)
            bazel_binary = download_bazel_binary_at_commit(tmpdir, platform, use_bazel_at_commit)
        elif use_but:
            print_collapsed_group(":gcloud: Downloading Bazel Under Test")
            bazel_binary = download_bazel_binary(tmpdir, platform)
        else:
            bazel_binary = "bazel"
            if bazel_version:
                # This will only work if the bazel binary in $PATH is actually a bazelisk binary
                # (https://github.com/bazelbuild/bazelisk).
                os.environ["USE_BAZEL_VERSION"] = bazel_version
                test_env_vars.append("USE_BAZEL_VERSION")

        for key, value in task_config.get("environment", {}).items():
            # We have to explicitly convert the value to a string, because sometimes YAML tries to
            # be smart and converts strings like "true" and "false" to booleans.
            os.environ[key] = str(value)

        # Allow the config to override the current working directory.
        required_prefix = os.getcwd()
        requested_working_dir = os.path.abspath(task_config.get("working_directory", ""))
        if os.path.commonpath([required_prefix, requested_working_dir]) != required_prefix:
            raise BuildkiteException("working_directory refers to a path outside the workspace")
        os.chdir(requested_working_dir)

        if platform == "windows":
            execute_batch_commands(task_config.get("batch_commands", None))
        else:
            execute_shell_commands(task_config.get("shell_commands", None))

        bazel_version = print_bazel_version_info(bazel_binary, platform)

        print_environment_variables_info()

        if incompatible_flags:
            print_expanded_group("Build and test with the following incompatible flags:")
            for flag in incompatible_flags:
                eprint(flag + "\n")

        execute_bazel_run(
            bazel_binary, platform, task_config.get("run_targets", None), incompatible_flags
        )

        if task_config.get("sauce"):
            sc_process = start_sauce_connect_proxy(platform, tmpdir)

        if needs_clean:
            execute_bazel_clean(bazel_binary, platform)

        build_targets, test_targets = calculate_targets(
            task_config, platform, bazel_binary, build_only, test_only
        )

        include_json_profile = task_config.get("include_json_profile", [])

        if build_targets:
            json_profile_flags = []
            include_json_profile_build = "build" in include_json_profile
            if include_json_profile_build:
                json_profile_out_build = os.path.join(tmpdir, "build.profile.gz")
                json_profile_flags = get_json_profile_flags(json_profile_out_build)

            build_flags = task_config.get("build_flags") or []
            try:
                execute_bazel_build(
                    bazel_version,
                    bazel_binary,
                    platform,
                    build_flags + json_profile_flags,
                    build_targets,
                    None,
                    incompatible_flags,
                )
                if save_but:
                    upload_bazel_binary(platform)
            finally:
                if include_json_profile_build:
                    upload_json_profile(json_profile_out_build, tmpdir)

        if test_targets:
            json_profile_flags = []
            include_json_profile_test = "test" in include_json_profile
            if include_json_profile_test:
                json_profile_out_test = os.path.join(tmpdir, "test.profile.gz")
                json_profile_flags = get_json_profile_flags(json_profile_out_test)

            test_flags = task_config.get("test_flags") or []
            test_flags += json_profile_flags
            if test_env_vars:
                test_flags += ["--test_env={}".format(v) for v in test_env_vars]

            if not is_windows():
                # On platforms that support sandboxing (Linux, MacOS) we have
                # to allow access to Bazelisk's cache directory.
                # However, the flag requires the directory to exist,
                # so we create it here in order to not crash when a test
                # does not invoke Bazelisk.
                bazelisk_cache_dir = get_bazelisk_cache_directory(platform)
                os.makedirs(bazelisk_cache_dir, mode=0o755, exist_ok=True)
                test_flags.append("--sandbox_writable_path={}".format(bazelisk_cache_dir))

            test_bep_file = os.path.join(tmpdir, "test_bep.json")
            try:
                execute_bazel_test(
                    bazel_version,
                    bazel_binary,
                    platform,
                    test_flags,
                    test_targets,
                    test_bep_file,
                    monitor_flaky_tests,
                    incompatible_flags,
                )
                if monitor_flaky_tests:
                    upload_bep_logs_for_flaky_tests(test_bep_file)
            finally:
                upload_test_logs(test_bep_file, tmpdir)
                if include_json_profile_test:
                    upload_json_profile(json_profile_out_test, tmpdir)
    finally:
        if sc_process:
            sc_process.terminate()
            try:
                sc_process.wait(timeout=10)
            except subprocess.TimeoutExpired:
                sc_process.kill()
        if tmpdir:
            shutil.rmtree(tmpdir)


def activate_xcode(task_config):
    # Get the Xcode version from the config.
    xcode_version = task_config.get("xcode_version", DEFAULT_XCODE_VERSION)
    print_collapsed_group("Activating Xcode {}...".format(xcode_version))

    # Ensure it's a valid version number.
    if not isinstance(xcode_version, str):
        raise BuildkiteException(
            "Version number '{}' is not a string. Did you forget to put it in quotes?".format(
                xcode_version
            )
        )
    if not XCODE_VERSION_REGEX.match(xcode_version):
        raise BuildkiteException(
            "Invalid Xcode version format '{}', must match the format X.Y[.Z].".format(
                xcode_version
            )
        )

    # Check that the selected Xcode version is actually installed on the host.
    xcode_path = "/Applications/Xcode{}.app".format(xcode_version)
    if not os.path.exists(xcode_path):
        raise BuildkiteException("Xcode not found at '{}'.".format(xcode_path))

    # Now activate the specified Xcode version and let it install its required components.
    # The CI machines have a sudoers config that allows the 'buildkite' user to run exactly
    # these two commands, so don't change them without also modifying the file there.
    execute_command(["/usr/bin/sudo", "/usr/bin/xcode-select", "--switch", xcode_path])
    execute_command(["/usr/bin/sudo", "/usr/bin/xcodebuild", "-runFirstLaunch"])


def get_bazelisk_cache_directory(platform):
    # The path relies on the behavior of Go's os.UserCacheDir()
    # and of the Go version of Bazelisk.
    dir = "Library/Caches" if platform == "macos" else ".cache"
    return os.path.join(os.environ.get("HOME"), dir, "bazelisk")


def tests_with_status(bep_file, status):
    return set(label for label, _ in test_logs_for_status(bep_file, status=status))


def start_sauce_connect_proxy(platform, tmpdir):
    print_collapsed_group(":saucelabs: Starting Sauce Connect Proxy")
    os.environ["SAUCE_USERNAME"] = "bazel_rules_webtesting"
    os.environ["SAUCE_ACCESS_KEY"] = saucelabs_token()
    os.environ["TUNNEL_IDENTIFIER"] = str(uuid.uuid4())
    os.environ["BUILD_TAG"] = str(uuid.uuid4())
    readyfile = os.path.join(tmpdir, "sc_is_ready")
    if platform == "windows":
        cmd = ["sauce-connect.exe", "/i", os.environ["TUNNEL_IDENTIFIER"], "/f", readyfile]
    else:
        cmd = ["sc", "-i", os.environ["TUNNEL_IDENTIFIER"], "-f", readyfile]
    sc_process = execute_command_background(cmd)
    wait_start = time.time()
    while not os.path.exists(readyfile):
        if time.time() - wait_start > 30:
            raise BuildkiteException(
                "Sauce Connect Proxy is still not ready after 30 seconds, aborting!"
            )
        time.sleep(1)
    print("Sauce Connect Proxy is ready, continuing...")
    return sc_process


def saucelabs_token():
    return (
        subprocess.check_output(
            [
                gcloud_command(),
                "kms",
                "decrypt",
                "--project",
                "bazel-untrusted",
                "--location",
                "global",
                "--keyring",
                "buildkite",
                "--key",
                "saucelabs-access-key",
                "--ciphertext-file",
                "-",
                "--plaintext-file",
                "-",
            ],
            input=base64.b64decode(ENCRYPTED_SAUCELABS_TOKEN),
            env=os.environ,
        )
        .decode("utf-8")
        .strip()
    )


def is_pull_request():
    third_party_repo = os.getenv("BUILDKITE_PULL_REQUEST_REPO", "")
    return len(third_party_repo) > 0


def has_flaky_tests(bep_file):
    return len(test_logs_for_status(bep_file, status="FLAKY")) > 0


def print_bazel_version_info(bazel_binary, platform):
    print_collapsed_group(":information_source: Bazel Info")
    version_output = execute_command_and_get_output(
        [bazel_binary]
        + common_startup_flags(platform)
        + ["--nomaster_bazelrc", "--bazelrc=/dev/null", "version"]
    )
    execute_command(
        [bazel_binary]
        + common_startup_flags(platform)
        + ["--nomaster_bazelrc", "--bazelrc=/dev/null", "info"]
    )

    match = BUILD_LABEL_PATTERN.search(version_output)
    return match.group(1) if match else "unreleased binary"


def print_environment_variables_info():
    print_collapsed_group(":information_source: Environment Variables")
    for key, value in os.environ.items():
        eprint("%s=(%s)" % (key, value))


def upload_bazel_binary(platform):
    print_collapsed_group(":gcloud: Uploading Bazel Under Test")
    binary_path = "bazel-bin/src/bazel"
    if platform == "windows":
        binary_path = r"bazel-bin\src\bazel"
    execute_command(["buildkite-agent", "artifact", "upload", binary_path])


def download_bazel_binary(dest_dir, platform):
    binary_path = "bazel-bin/src/bazel"
    if platform == "windows":
        binary_path = r"bazel-bin\src\bazel"

    source_step = create_label(platform, "Bazel", build_only=True)
    execute_command(
        ["buildkite-agent", "artifact", "download", binary_path, dest_dir, "--step", source_step]
    )
    bazel_binary_path = os.path.join(dest_dir, binary_path)
    st = os.stat(bazel_binary_path)
    os.chmod(bazel_binary_path, st.st_mode | stat.S_IEXEC)
    return bazel_binary_path


def download_bazel_binary_at_commit(dest_dir, platform, bazel_git_commit):
    # We have a few Ubuntu platforms for which we don't build binaries. It should be OK to use the
    # ones from Ubuntu 16.04 on them.
    if "ubuntu" in platform and not should_publish_binaries_for_platform(platform):
        platform = "ubuntu1604"
    bazel_binary_path = os.path.join(dest_dir, "bazel.exe" if platform == "windows" else "bazel")
    try:
        execute_command(
            [
                gsutil_command(),
                "cp",
                bazelci_builds_gs_url(platform, bazel_git_commit),
                bazel_binary_path,
            ]
        )
    except subprocess.CalledProcessError as e:
        raise BuildkiteException(
            "Failed to download Bazel binary at %s, error message:\n%s" % (bazel_git_commit, str(e))
        )
    st = os.stat(bazel_binary_path)
    os.chmod(bazel_binary_path, st.st_mode | stat.S_IEXEC)
    return bazel_binary_path


def get_mirror_path(git_repository, platform):
    mirror_root = {
        "macos": "/usr/local/var/bazelbuild/",
        "windows": "c:\\buildkite\\bazelbuild\\",
    }.get(platform, "/var/lib/bazelbuild/")

    return mirror_root + re.sub(r"[^0-9A-Za-z]", "-", git_repository)


def clone_git_repository(git_repository, platform, git_commit=None):
    root = downstream_projects_root(platform)
    project_name = re.search(r"/([^/]+)\.git$", git_repository).group(1)
    clone_path = os.path.join(root, project_name)
    print_collapsed_group(
        "Fetching %s sources at %s" % (project_name, git_commit if git_commit else "HEAD")
    )

    mirror_path = get_mirror_path(git_repository, platform)

    if not os.path.exists(clone_path):
        if os.path.exists(mirror_path):
            execute_command(
                ["git", "clone", "-v", "--reference", mirror_path, git_repository, clone_path]
            )
        else:
            execute_command(["git", "clone", "-v", git_repository, clone_path])

    os.chdir(clone_path)
    execute_command(["git", "remote", "set-url", "origin", git_repository])
    execute_command(["git", "clean", "-fdqx"])
    execute_command(["git", "submodule", "foreach", "--recursive", "git", "clean", "-fdqx"])
    execute_command(["git", "fetch", "origin"])
    if git_commit:
        # sync to a specific commit of this repository
        execute_command(["git", "reset", git_commit, "--hard"])
    else:
        # sync to the latest commit of HEAD. Unlikely git pull this also works after a force push.
        remote_head = (
            subprocess.check_output(["git", "symbolic-ref", "refs/remotes/origin/HEAD"])
            .decode("utf-8")
            .rstrip()
        )
        execute_command(["git", "reset", remote_head, "--hard"])
    execute_command(["git", "submodule", "sync", "--recursive"])
    execute_command(["git", "submodule", "update", "--init", "--recursive", "--force"])
    execute_command(["git", "submodule", "foreach", "--recursive", "git", "reset", "--hard"])
    execute_command(["git", "clean", "-fdqx"])
    execute_command(["git", "submodule", "foreach", "--recursive", "git", "clean", "-fdqx"])
    return clone_path


def execute_batch_commands(commands):
    if not commands:
        return
    print_collapsed_group(":batch: Setup (Batch Commands)")
    batch_commands = "&".join(commands)
    return subprocess.run(batch_commands, shell=True, check=True, env=os.environ).returncode


def execute_shell_commands(commands):
    if not commands:
        return
    print_collapsed_group(":bash: Setup (Shell Commands)")
    shell_command = "\n".join(commands)
    execute_command([shell_command], shell=True)


def handle_bazel_failure(exception, action):
    msg = "bazel {0} failed with exit code {1}".format(action, exception.returncode)
    if use_bazelisk_migrate():
        print_collapsed_group(msg)
    else:
        raise BuildkiteException(msg)


def execute_bazel_run(bazel_binary, platform, targets, incompatible_flags):
    if not targets:
        return
    print_collapsed_group("Setup (Run Targets)")
    # When using bazelisk --migrate to test incompatible flags,
    # incompatible flags set by "INCOMPATIBLE_FLAGS" env var will be ignored.
    incompatible_flags_to_use = (
        [] if (use_bazelisk_migrate() or not incompatible_flags) else incompatible_flags
    )
    for target in targets:
        try:
            execute_command(
                [bazel_binary]
                + bazelisk_flags()
                + common_startup_flags(platform)
                + ["run"]
                + common_build_flags(None, platform)
                + incompatible_flags_to_use
                + [target]
            )
        except subprocess.CalledProcessError as e:
            handle_bazel_failure(e, "run")


def remote_caching_flags(platform):
    # Only enable caching for untrusted and testing builds.
    if CLOUD_PROJECT not in ["bazel-untrusted"]:
        return []

    platform_cache_key = [BUILDKITE_ORG.encode("utf-8")]

    if platform == "macos":
        platform_cache_key += [
            # macOS version:
            subprocess.check_output(["/usr/bin/sw_vers", "-productVersion"]),
            # Path to Xcode:
            subprocess.check_output(["/usr/bin/xcode-select", "-p"]),
            # Xcode version:
            subprocess.check_output(["/usr/bin/xcodebuild", "-version"]),
        ]
        # Use a local cache server for our macOS machines.
        flags = ["--remote_cache=http://100.107.73.186"]
    else:
        platform_cache_key += [
            # Platform name:
            platform.encode("utf-8")
        ]
        # Use RBE for caching builds running on GCE.
        flags = [
            "--google_default_credentials",
            "--remote_cache=remotebuildexecution.googleapis.com",
            "--remote_instance_name=projects/{}/instances/default_instance".format(CLOUD_PROJECT),
            "--tls_enabled=true",
        ]

    platform_cache_digest = hashlib.sha256()
    for key in platform_cache_key:
        eprint("Adding to platform cache key: {}".format(key))
        platform_cache_digest.update(key)
        platform_cache_digest.update(b":")

    flags += [
        "--remote_timeout=60",
        "--remote_max_connections=200",
        '--remote_default_platform_properties=properties:{name:"cache-silo-key" value:"%s"}'
        % platform_cache_digest.hexdigest(),
    ]

    return flags


def remote_enabled(flags):
    # Detect if the project configuration enabled its own remote caching / execution.
    remote_flags = ["--remote_executor", "--remote_cache", "--remote_http_cache"]
    for flag in flags:
        for remote_flag in remote_flags:
            if flag.startswith(remote_flag):
                return True
    return False


def concurrent_jobs(platform):
    return "75" if platform.startswith("rbe_") else str(multiprocessing.cpu_count())


def concurrent_test_jobs(platform):
    if platform.startswith("rbe_"):
        return "75"
    elif platform == "windows":
        return "8"
    elif platform == "macos":
        return "8"
    return "12"


def common_startup_flags(platform):
    return ["--output_user_root=D:/b"] if platform == "windows" else []


def common_build_flags(bep_file, platform):
    flags = [
        "--show_progress_rate_limit=5",
        "--curses=yes",
        "--color=yes",
        "--terminal_columns=143",
        "--show_timestamps",
        "--verbose_failures",
        "--keep_going",
        "--jobs=" + concurrent_jobs(platform),
        "--announce_rc",
        "--experimental_multi_threaded_digest",
        "--experimental_repository_cache_hardlinks",
        # Some projects set --disk_cache in their project-specific bazelrc, which we never want on
        # CI, so let's just disable it explicitly.
        "--disk_cache=",
    ]

    if platform == "windows":
        pass
    elif platform == "macos":
        flags += [
            "--sandbox_writable_path=/var/tmp/_bazel_buildkite/cache/repos/v1",
            "--test_env=REPOSITORY_CACHE=/var/tmp/_bazel_buildkite/cache/repos/v1",
        ]
    else:
        flags += ["--sandbox_tmpfs_path=/tmp"]

    if bep_file:
        flags += [
            "--experimental_build_event_json_file_path_conversion=false",
            "--build_event_json_file=" + bep_file,
        ]

    return flags


def rbe_flags(original_flags, accept_cached):
    # Enable remote execution via RBE.
    flags = [
        "--remote_executor=remotebuildexecution.googleapis.com",
        "--remote_instance_name=projects/bazel-untrusted/instances/default_instance",
        "--remote_timeout=3600",
        # TODO(pcloudy): Remove this flag after upgrading Bazel to 0.27.0
        "--incompatible_list_based_execution_strategy_selection",
        "--experimental_strict_action_env",
        "--tls_enabled=true",
        "--google_default_credentials",
    ]

    # Enable BES / Build Results reporting.
    flags += [
        "--bes_backend=buildeventservice.googleapis.com",
        "--bes_timeout=360s",
        "--project_id=bazel-untrusted",
    ]

    if not accept_cached:
        flags += ["--noremote_accept_cached"]

    # Adapted from https://github.com/bazelbuild/bazel-toolchains/blob/master/bazelrc/.bazelrc
    flags += [
        # These should NOT longer need to be modified.
        # All that is needed is updating the @bazel_toolchains repo pin
        # in projects' WORKSPACE files.
        #
        # Toolchain related flags to append at the end of your .bazelrc file.
        "--host_javabase=@buildkite_config//java:jdk",
        "--javabase=@buildkite_config//java:jdk",
        "--host_java_toolchain=@bazel_tools//tools/jdk:toolchain_hostjdk8",
        "--java_toolchain=@bazel_tools//tools/jdk:toolchain_hostjdk8",
        "--crosstool_top=@buildkite_config//cc:toolchain",
        "--action_env=BAZEL_DO_NOT_DETECT_CPP_TOOLCHAIN=1",
    ]

    # Platform flags:
    # The toolchain container used for execution is defined in the target indicated
    # by "extra_execution_platforms", "host_platform" and "platforms".
    # If you are using your own toolchain container, you need to create a platform
    # target with "constraint_values" that allow for the toolchain specified with
    # "extra_toolchains" to be selected (given constraints defined in
    # "exec_compatible_with").
    # More about platforms: https://docs.bazel.build/versions/master/platforms.html
    # Don't add platform flags if they are specified already.
    platform_flags = {
        "--extra_toolchains": "@buildkite_config//config:cc-toolchain",
        "--extra_execution_platforms": "@buildkite_config//config:platform",
        "--host_platform": "@buildkite_config//config:platform",
        "--platforms": "@buildkite_config//config:platform",
    }
    for platform_flag, value in list(platform_flags.items()):
        found = False
        for original_flag in original_flags:
            if original_flag.startswith(platform_flag):
                found = True
                break
        if not found:
            flags += [platform_flag + "=" + value]

    return flags


def compute_flags(platform, flags, incompatible_flags, bep_file, enable_remote_cache=False):
    aggregated_flags = common_build_flags(bep_file, platform)
    if not remote_enabled(flags):
        if platform.startswith("rbe_"):
            aggregated_flags += rbe_flags(flags, accept_cached=enable_remote_cache)
        elif enable_remote_cache:
            aggregated_flags += remote_caching_flags(platform)
    aggregated_flags += flags
    if incompatible_flags:
        aggregated_flags += incompatible_flags

    return aggregated_flags


def execute_bazel_clean(bazel_binary, platform):
    print_expanded_group(":bazel: Clean")

    try:
        execute_command([bazel_binary] + common_startup_flags(platform) + ["clean", "--expunge"])
    except subprocess.CalledProcessError as e:
        raise BuildkiteException("bazel clean failed with exit code {}".format(e.returncode))


def execute_bazel_build(
    bazel_version, bazel_binary, platform, flags, targets, bep_file, incompatible_flags
):
    print_collapsed_group(":bazel: Computing flags for build step")
    aggregated_flags = compute_flags(
        platform,
        flags,
        # When using bazelisk --migrate to test incompatible flags,
        # incompatible flags set by "INCOMPATIBLE_FLAGS" env var will be ignored.
        [] if (use_bazelisk_migrate() or not incompatible_flags) else incompatible_flags,
        bep_file,
        enable_remote_cache=True,
    )

    print_expanded_group(":bazel: Build ({})".format(bazel_version))
    try:
        execute_command(
            [bazel_binary]
            + bazelisk_flags()
            + common_startup_flags(platform)
            + ["build"]
            + aggregated_flags
            + targets
        )
    except subprocess.CalledProcessError as e:
        handle_bazel_failure(e, "build")


def calculate_targets(task_config, platform, bazel_binary, build_only, test_only):
    build_targets = [] if test_only else task_config.get("build_targets", [])
    test_targets = [] if build_only else task_config.get("test_targets", [])

    shard_id = int(os.getenv("BUILDKITE_PARALLEL_JOB", "-1"))
    shard_count = int(os.getenv("BUILDKITE_PARALLEL_JOB_COUNT", "-1"))
    if shard_id > -1 and shard_count > -1:
        print_collapsed_group(
            ":female-detective: Calculating targets for shard {}/{}".format(
                shard_id + 1, shard_count
            )
        )
        expanded_test_targets = expand_test_target_patterns(bazel_binary, platform, test_targets)
        build_targets, test_targets = get_targets_for_shard(
            build_targets, expanded_test_targets, shard_id, shard_count
        )

    return build_targets, test_targets


def expand_test_target_patterns(bazel_binary, platform, test_targets):
    included_targets, excluded_targets = partition_test_targets(test_targets)
    excluded_string = (
        " except tests(set({}))".format(" ".join("'{}'".format(t) for t in excluded_targets))
        if excluded_targets
        else ""
    )

    eprint("Resolving test targets via bazel query")
    output = execute_command_and_get_output(
        [bazel_binary]
        + common_startup_flags(platform)
        + [
            "--nomaster_bazelrc",
            "--bazelrc=/dev/null",
            "query",
            "tests(set({})){}".format(
                " ".join("'{}'".format(t) for t in included_targets), excluded_string
            ),
        ],
        print_output=False,
    )
    return output.split("\n")


def partition_test_targets(test_targets):
    included_targets, excluded_targets = [], []
    for target in test_targets:
        if target == "--":
            continue
        elif target.startswith("-"):
            excluded_targets.append(target[1:])
        else:
            included_targets.append(target)

    return included_targets, excluded_targets


def get_targets_for_shard(build_targets, test_targets, shard_id, shard_count):
    # TODO(fweikert): implement a more sophisticated algorithm
    build_targets_for_this_shard = sorted(build_targets)[shard_id::shard_count]
    test_targets_for_this_shard = sorted(test_targets)[shard_id::shard_count]

    return build_targets_for_this_shard, test_targets_for_this_shard


def execute_bazel_test(
    bazel_version,
    bazel_binary,
    platform,
    flags,
    targets,
    bep_file,
    monitor_flaky_tests,
    incompatible_flags,
):
    aggregated_flags = [
        "--flaky_test_attempts=3",
        "--build_tests_only",
        "--local_test_jobs=" + concurrent_test_jobs(platform),
    ]
    # Don't enable remote caching if the user enabled remote execution / caching themselves
    # or flaky test monitoring is enabled, as remote caching makes tests look less flaky than
    # they are.
    print_collapsed_group(":bazel: Computing flags for test step")
    aggregated_flags += compute_flags(
        platform,
        flags,
        # When using bazelisk --migrate to test incompatible flags,
        # incompatible flags set by "INCOMPATIBLE_FLAGS" env var will be ignored.
        [] if (use_bazelisk_migrate() or not incompatible_flags) else incompatible_flags,
        bep_file,
        enable_remote_cache=not monitor_flaky_tests,
    )

    print_expanded_group(":bazel: Test ({})".format(bazel_version))
    try:
        execute_command(
            [bazel_binary]
            + bazelisk_flags()
            + common_startup_flags(platform)
            + ["test"]
            + aggregated_flags
            + targets
        )
    except subprocess.CalledProcessError as e:
        handle_bazel_failure(e, "test")


def get_json_profile_flags(out_file):
    return [
        "--experimental_generate_json_trace_profile",
        "--experimental_profile_cpu_usage",
        "--experimental_json_trace_compression",
        "--profile={}".format(out_file),
    ]


def upload_bep_logs_for_flaky_tests(test_bep_file):
    if has_flaky_tests(test_bep_file):
        build_number = os.getenv("BUILDKITE_BUILD_NUMBER")
        pipeline_slug = os.getenv("BUILDKITE_PIPELINE_SLUG")
        execute_command(
            [
                gsutil_command(),
                "cp",
                test_bep_file,
                FLAKY_TESTS_BUCKET + pipeline_slug + "/" + build_number + ".json",
            ]
        )


def upload_test_logs(bep_file, tmpdir):
    if not os.path.exists(bep_file):
        return
    test_logs = test_logs_to_upload(bep_file, tmpdir)
    if test_logs:
        cwd = os.getcwd()
        try:
            os.chdir(tmpdir)
            test_logs = [os.path.relpath(test_log, tmpdir) for test_log in test_logs]
            test_logs = sorted(test_logs)
            print_collapsed_group(":gcloud: Uploading Test Logs")
            execute_command(["buildkite-agent", "artifact", "upload", ";".join(test_logs)])
        finally:
            os.chdir(cwd)


def upload_json_profile(json_profile_path, tmpdir):
    if not os.path.exists(json_profile_path):
        return
    print_collapsed_group(":gcloud: Uploading JSON Profile")
    execute_command(["buildkite-agent", "artifact", "upload", json_profile_path], cwd=tmpdir)


def test_logs_to_upload(bep_file, tmpdir):
    failed = test_logs_for_status(bep_file, status="FAILED")
    timed_out = test_logs_for_status(bep_file, status="TIMEOUT")
    flaky = test_logs_for_status(bep_file, status="FLAKY")
    # Rename the test.log files to the target that created them
    # so that it's easy to associate test.log and target.
    new_paths = []
    for label, test_logs in failed + timed_out + flaky:
        attempt = 0
        if len(test_logs) > 1:
            attempt = 1
        for test_log in test_logs:
            try:
                new_path = test_label_to_path(tmpdir, label, attempt)
                os.makedirs(os.path.dirname(new_path), exist_ok=True)
                copyfile(test_log, new_path)
                new_paths.append(new_path)
                attempt += 1
            except IOError as err:
                # Log error and ignore.
                eprint(err)
    return new_paths


def test_label_to_path(tmpdir, label, attempt):
    # remove leading //
    path = label[2:]
    path = path.replace("/", os.sep)
    path = path.replace(":", os.sep)
    if attempt == 0:
        path = os.path.join(path, "test.log")
    else:
        path = os.path.join(path, "attempt_" + str(attempt) + ".log")
    return os.path.join(tmpdir, path)


def test_logs_for_status(bep_file, status):
    targets = []
    raw_data = ""
    with open(bep_file, encoding="utf-8") as f:
        raw_data = f.read()
    decoder = json.JSONDecoder()

    pos = 0
    while pos < len(raw_data):
        bep_obj, size = decoder.raw_decode(raw_data[pos:])
        if "testSummary" in bep_obj:
            test_target = bep_obj["id"]["testSummary"]["label"]
            test_status = bep_obj["testSummary"]["overallStatus"]
            if test_status == status:
                outputs = bep_obj["testSummary"]["failed"]
                test_logs = []
                for output in outputs:
                    test_logs.append(url2pathname(urlparse(output["uri"]).path))
                targets.append((test_target, test_logs))
        pos += size + 1
    return targets


def execute_command_and_get_output(args, shell=False, fail_if_nonzero=True, print_output=True):
    eprint(" ".join(args))
    process = subprocess.run(
        args,
        shell=shell,
        check=fail_if_nonzero,
        env=os.environ,
        stdout=subprocess.PIPE,
        errors="replace",
        universal_newlines=True,
    )
    if print_output:
        eprint(process.stdout)

    return process.stdout


def execute_command(args, shell=False, fail_if_nonzero=True, cwd=None):
    eprint(" ".join(args))
    return subprocess.run(
        args, shell=shell, check=fail_if_nonzero, env=os.environ, cwd=cwd
    ).returncode


def execute_command_background(args):
    eprint(" ".join(args))
    return subprocess.Popen(args, env=os.environ)


def create_step(label, commands, platform, shards=1):
    if "docker-image" in PLATFORMS[platform]:
        step = create_docker_step(
            label, image=PLATFORMS[platform]["docker-image"], commands=commands
        )
    else:
        step = {
            "label": label,
            "command": commands,
            "agents": {"queue": PLATFORMS[platform]["queue"]},
        }

    if shards > 1:
        step["label"] += " (shard %n)"
        step["parallelism"] = shards

    # Enforce a global 8 hour job timeout.
    step["timeout_in_minutes"] = 8 * 60

    # Automatically retry when an agent got lost (usually due to an infra flake).
    step["retry"] = {}
    step["retry"]["automatic"] = [{"exit_status": -1, "limit": 3}, {"exit_status": 137, "limit": 3}]

    return step


def create_docker_step(label, image, commands=None, additional_env_vars=None):
    env = ["ANDROID_HOME", "ANDROID_NDK_HOME", "BUILDKITE_ARTIFACT_UPLOAD_DESTINATION"]
    if additional_env_vars:
        env += ["{}={}".format(k, v) for k, v in additional_env_vars.items()]

    step = {
        "label": label,
        "command": commands,
        "agents": {"queue": "default"},
        "plugins": {
            "docker#v3.2.0": {
                "always-pull": True,
                "environment": env,
                "image": image,
                "network": "host",
                "privileged": True,
                "propagate-environment": True,
                "propagate-uid-gid": True,
                "volumes": [
                    "/etc/group:/etc/group:ro",
                    "/etc/passwd:/etc/passwd:ro",
                    "/opt:/opt:ro",
                    "/var/lib/buildkite-agent:/var/lib/buildkite-agent",
                    "/var/lib/gitmirrors:/var/lib/gitmirrors:ro",
                    "/var/run/docker.sock:/var/run/docker.sock",
                ],
            }
        },
    }
    if not step["command"]:
        del step["command"]
    return step


def print_project_pipeline(
    configs,
    project_name,
    http_config,
    file_config,
    git_repository,
    monitor_flaky_tests,
    use_but,
    incompatible_flags,
):
    task_configs = configs.get("tasks", None)
    if not task_configs:
        raise BuildkiteException("{0} pipeline configuration is empty.".format(project_name))

    pipeline_steps = []
    task_configs = filter_tasks_that_should_be_skipped(task_configs, pipeline_steps)

    # In Bazel Downstream Project pipelines, git_repository and project_name must be specified.
    is_downstream_project = (use_but or incompatible_flags) and git_repository and project_name

    buildifier_config = configs.get("buildifier")
    # Skip Buildifier when we test downstream projects.
    if buildifier_config and not is_downstream_project:
        buildifier_env_vars = {}
        if isinstance(buildifier_config, str):
            # Simple format:
            # ---
            # buildifier: latest
            buildifier_env_vars[BUILDIFIER_VERSION_ENV_VAR] = buildifier_config
        else:
            # Advanced format:
            # ---
            # buildifier:
            #   version: latest
            #   warnings: all

            def SetEnvVar(config_key, env_var_name):
                if config_key in buildifier_config:
                    buildifier_env_vars[env_var_name] = buildifier_config[config_key]

            SetEnvVar("version", BUILDIFIER_VERSION_ENV_VAR)
            SetEnvVar("warnings", BUILDIFIER_WARNINGS_ENV_VAR)

        if not buildifier_env_vars:
            raise BuildkiteException(
                'Invalid buildifier configuration entry "{}"'.format(buildifier_config)
            )

        pipeline_steps.append(
            create_docker_step(
                BUILDIFIER_STEP_NAME,
                image=BUILDIFIER_DOCKER_IMAGE,
                additional_env_vars=buildifier_env_vars,
            )
        )

    # In Bazel Downstream Project pipelines, we should test the project at the last green commit.
    git_commit = None
    if is_downstream_project:
        last_green_commit_url = bazelci_last_green_commit_url(
            git_repository, DOWNSTREAM_PROJECTS[project_name]["pipeline_slug"]
        )
        git_commit = get_last_green_commit(last_green_commit_url)

    config_hashes = set()
    for task, task_config in task_configs.items():
        # We override the Bazel version in downstream pipelines. This means that two tasks that
        # only differ in the value of their explicit "bazel" field will be identical in the
        # downstream pipeline, thus leading to duplicate work.
        # Consequently, we filter those duplicate tasks here.
        if is_downstream_project:
            h = hash_task_config(task, task_config)
            if h in config_hashes:
                continue
            config_hashes.add(h)

        shards = task_config.get("shards", "1")
        try:
            shards = int(shards)
        except ValueError:
            raise BuildkiteException("Task {} has invalid shard value '{}'".format(task, shards))

        step = runner_step(
            platform=get_platform_for_task(task, task_config),
            task=task,
            task_name=task_config.get("name"),
            project_name=project_name,
            http_config=http_config,
            file_config=file_config,
            git_repository=git_repository,
            git_commit=git_commit,
            monitor_flaky_tests=monitor_flaky_tests,
            use_but=use_but,
            incompatible_flags=incompatible_flags,
            shards=shards,
        )
        pipeline_steps.append(step)

    pipeline_slug = os.getenv("BUILDKITE_PIPELINE_SLUG")
    all_downstream_pipeline_slugs = []
    for _, config in DOWNSTREAM_PROJECTS.items():
        all_downstream_pipeline_slugs.append(config["pipeline_slug"])
    # We don't need to update last green commit in the following cases:
    #   1. This job is a GitHub pull request
    #   2. This job uses a custom built Bazel binary (in Bazel Downstream Projects pipeline)
    #   3. This job doesn't run on master branch (could be a custom build launched manually)
    #   4. We don't intend to run the same job in downstream with Bazel@HEAD (eg. google-bazel-presubmit)
    #   5. We are testing incompatible flags
    if not (
        is_pull_request()
        or use_but
        or os.getenv("BUILDKITE_BRANCH") != "master"
        or pipeline_slug not in all_downstream_pipeline_slugs
        or incompatible_flags
    ):
        # We need to call "Try Update Last Green Commit" even if there are failures,
        # since we don't want a failing Buildifier step to block the update of
        # the last green commit for this project.
        # try_update_last_green_commit() ensures that we don't update the commit
        # if any build or test steps fail.
        pipeline_steps.append({"wait": None, "continue_on_failure": True})
        pipeline_steps.append(
            create_step(
                label="Try Update Last Green Commit",
                commands=[
                    fetch_bazelcipy_command(),
                    PLATFORMS[DEFAULT_PLATFORM]["python"]
                    + " bazelci.py try_update_last_green_commit",
                ],
                platform=DEFAULT_PLATFORM,
            )
        )

    if "validate_config" in configs:
        pipeline_steps += create_config_validation_steps()

    print_pipeline_steps(pipeline_steps, handle_emergencies=not is_downstream_project)


def hash_task_config(task_name, task_config):
    # Two task configs c1 and c2 have the same hash iff they lead to two functionally identical jobs
    # in the downstream pipeline. This function discards the "bazel" field (since it's being
    # overriden) and the "name" field (since it has no effect on the actual work).
    # Moreover, it adds an explicit "platform" field if that's missing.
    cpy = task_config.copy()
    cpy.pop("bazel", None)
    cpy.pop("name", None)
    if "platform" not in cpy:
        cpy["platform"] = task_name

    m = hashlib.md5()
    for key in sorted(cpy):
        value = "%s:%s;" % (key, cpy[key])
        m.update(value.encode("utf-8"))

    return m.digest()


def get_platform_for_task(task, task_config):
    # Most pipeline configurations have exactly one task per platform, which makes it
    # convenient to use the platform name as task ID. Consequently, we use the
    # task ID as platform if there is no explicit "platform" field.
    return task_config.get("platform", task)


def create_config_validation_steps():
    output = execute_command_and_get_output(
        ["git", "diff-tree", "--no-commit-id", "--name-only", "-r", os.getenv("BUILDKITE_COMMIT")]
    )
    config_files = [
        l
        for l in output.split("\n")
        if l.startswith(".bazelci/") and os.path.splitext(l)[1] in CONFIG_FILE_EXTENSIONS
    ]
    return [
        create_step(
            label=":cop: Validate {}".format(f),
            commands=[
                fetch_bazelcipy_command(),
                "{} bazelci.py project_pipeline --file_config={}".format(
                    PLATFORMS[DEFAULT_PLATFORM]["python"], f
                ),
            ],
            platform=DEFAULT_PLATFORM,
        )
        for f in config_files
    ]


def print_pipeline_steps(pipeline_steps, handle_emergencies=True):
    if handle_emergencies:
        emergency_step = create_emergency_announcement_step_if_necessary()
        if emergency_step:
            pipeline_steps.insert(0, emergency_step)

    print(yaml.dump({"steps": pipeline_steps}))


def create_emergency_announcement_step_if_necessary():
    style = "error"
    message, issue_url, last_good_bazel = None, None, None
    try:
        emergency_settings = load_remote_yaml_file(EMERGENCY_FILE_URL)
        message = emergency_settings.get("message")
        issue_url = emergency_settings.get("issue_url")
        last_good_bazel = emergency_settings.get("last_good_bazel")
    except urllib.error.HTTPError as ex:
        message = str(ex)
        style = "warning"

    if not any([message, issue_url, last_good_bazel]):
        return

    text = '<span class="h1">:rotating_light: Emergency :rotating_light:</span>\n'
    if message:
        text += "- {}\n".format(message)
    if issue_url:
        text += '- Please check this <a href="{}">issue</a> for more details.\n'.format(issue_url)
    if last_good_bazel:
        text += (
            "- Default Bazel version is *{}*, "
            "unless the pipeline configuration specifies an explicit version."
        ).format(last_good_bazel)

    return create_step(
        label=":rotating_light: Emergency :rotating_light:",
        commands=[
            'buildkite-agent annotate --append --style={} --context "omg" "{}"'.format(style, text)
        ],
        platform=DEFAULT_PLATFORM,
    )


def runner_step(
    platform,
    task,
    task_name=None,
    project_name=None,
    http_config=None,
    file_config=None,
    git_repository=None,
    git_commit=None,
    monitor_flaky_tests=False,
    use_but=False,
    incompatible_flags=None,
    shards=1,
):
    command = PLATFORMS[platform]["python"] + " bazelci.py runner --task=" + task
    if http_config:
        command += " --http_config=" + http_config
    if file_config:
        command += " --file_config=" + file_config
    if git_repository:
        command += " --git_repository=" + git_repository
    if git_commit:
        command += " --git_commit=" + git_commit
    if monitor_flaky_tests:
        command += " --monitor_flaky_tests"
    if use_but:
        command += " --use_but"
    for flag in incompatible_flags or []:
        command += " --incompatible_flag=" + flag
    label = create_label(platform, project_name, task_name=task_name)
    return create_step(
        label=label, commands=[fetch_bazelcipy_command(), command], platform=platform, shards=shards
    )


def fetch_bazelcipy_command():
    return "curl -sS {0} -o bazelci.py".format(SCRIPT_URL)


def fetch_incompatible_flag_verbose_failures_command():
    return "curl -sS {0} -o incompatible_flag_verbose_failures.py".format(
        INCOMPATIBLE_FLAG_VERBOSE_FAILURES_URL
    )


def fetch_aggregate_incompatible_flags_test_result_command():
    return "curl -sS {0} -o aggregate_incompatible_flags_test_result.py".format(
        AGGREGATE_INCOMPATIBLE_TEST_RESULT_URL
    )


def upload_project_pipeline_step(
    project_name, git_repository, http_config, file_config, incompatible_flags
):
    pipeline_command = (
        '{0} bazelci.py project_pipeline --project_name="{1}" ' + "--git_repository={2}"
    ).format(PLATFORMS[DEFAULT_PLATFORM]["python"], project_name, git_repository)
    if incompatible_flags is None:
        pipeline_command += " --use_but"
    else:
        for flag in incompatible_flags:
            pipeline_command += " --incompatible_flag=" + flag
    if http_config:
        pipeline_command += " --http_config=" + http_config
    if file_config:
        pipeline_command += " --file_config=" + file_config
    pipeline_command += " | buildkite-agent pipeline upload"

    return create_step(
        label="Setup {0}".format(project_name),
        commands=[fetch_bazelcipy_command(), pipeline_command],
        platform=DEFAULT_PLATFORM,
    )


def create_label(platform, project_name, build_only=False, test_only=False, task_name=None):
    if build_only and test_only:
        raise BuildkiteException("build_only and test_only cannot be true at the same time")
    platform_display_name = PLATFORMS[platform]["emoji-name"]

    if build_only:
        label = "Build "
    elif test_only:
        label = "Test "
    else:
        label = ""

    platform_label = (
        "{0} on {1}".format(task_name, platform_display_name)
        if task_name
        else platform_display_name
    )

    if project_name:
        label += "{0} ({1})".format(project_name, platform_label)
    else:
        label += platform_label

    return label


def bazel_build_step(
    task,
    platform,
    project_name,
    http_config=None,
    file_config=None,
    build_only=False,
    test_only=False,
):
    pipeline_command = PLATFORMS[platform]["python"] + " bazelci.py runner"
    if build_only:
        pipeline_command += " --build_only --save_but"
    if test_only:
        pipeline_command += " --test_only"
    if http_config:
        pipeline_command += " --http_config=" + http_config
    if file_config:
        pipeline_command += " --file_config=" + file_config
    pipeline_command += " --task=" + task

    return create_step(
        label=create_label(platform, project_name, build_only, test_only),
        commands=[fetch_bazelcipy_command(), pipeline_command],
        platform=platform,
    )


def filter_tasks_that_should_be_skipped(task_configs, pipeline_steps):
    skip_tasks = get_skip_tasks()
    if not skip_tasks:
        return task_configs

    actually_skipped = []
    skip_tasks = set(skip_tasks)
    for task in list(task_configs.keys()):
        if task in skip_tasks:
            actually_skipped.append(task)
            del task_configs[task]
            skip_tasks.remove(task)

    if not task_configs:
        raise BuildkiteException(
            "Nothing to do since all tasks in the configuration should be skipped."
        )

    annotations = []
    if actually_skipped:
        annotations.append(
            ("info", "Skipping the following task(s): {}".format(", ".join(actually_skipped)))
        )

    if skip_tasks:
        annotations.append(
            (
                "warning",
                (
                    "The following tasks should have been skipped, "
                    "but were not part of the configuration: {}"
                ).format(", ".join(skip_tasks)),
            )
        )

    if annotations:
        print_skip_task_annotations(annotations, pipeline_steps)

    return task_configs


def get_skip_tasks():
    value = os.getenv(SKIP_TASKS_ENV_VAR, "")
    return [v for v in value.split(",") if v]


def print_skip_task_annotations(annotations, pipeline_steps):
    commands = [
        "buildkite-agent annotate --style={} '{}'  --context 'ctx-{}'".format(s, t, hash(t))
        for s, t in annotations
    ]
    pipeline_steps.append(
        create_step(
            label=":pipeline: Print information about skipped tasks",
            commands=commands,
            platform=DEFAULT_PLATFORM,
        )
    )


def print_bazel_publish_binaries_pipeline(task_configs, http_config, file_config):
    if not task_configs:
        raise BuildkiteException("Bazel publish binaries pipeline configuration is empty.")

    pipeline_steps = []
    task_configs = filter_tasks_that_should_be_skipped(task_configs, pipeline_steps)

    platforms = [get_platform_for_task(t, tc) for t, tc in task_configs.items()]

    # These are the platforms that the bazel_publish_binaries.yml config is actually building.
    configured_platforms = set(filter(should_publish_binaries_for_platform, platforms))

    # These are the platforms that we want to build and publish according to this script.
    expected_platforms = set(filter(should_publish_binaries_for_platform, PLATFORMS))

    if not expected_platforms.issubset(configured_platforms):
        raise BuildkiteException(
            "Bazel publish binaries pipeline needs to build Bazel for every commit on all publish_binary-enabled platforms."
        )

    # Build Bazel
    for task, task_config in task_configs.items():
        pipeline_steps.append(
            bazel_build_step(
                task,
                get_platform_for_task(task, task_config),
                "Bazel",
                http_config,
                file_config,
                build_only=True,
            )
        )

    pipeline_steps.append("wait")

    # If all builds succeed, publish the Bazel binaries to GCS.
    pipeline_steps.append(
        create_step(
            label="Publish Bazel Binaries",
            commands=[
                fetch_bazelcipy_command(),
                PLATFORMS[DEFAULT_PLATFORM]["python"] + " bazelci.py publish_binaries",
            ],
            platform=DEFAULT_PLATFORM,
        )
    )

    print_pipeline_steps(pipeline_steps)


def should_publish_binaries_for_platform(platform):
    if platform not in PLATFORMS:
        raise BuildkiteException("Unknown platform '{}'".format(platform))

    return PLATFORMS[platform]["publish_binary"]


def print_disabled_projects_info_box_step():
    info_text = ["Downstream testing is disabled for the following projects :sadpanda:"]
    for project, config in DOWNSTREAM_PROJECTS.items():
        disabled_reason = config.get("disabled_reason", None)
        if disabled_reason:
            info_text.append("* **%s**: %s" % (project, disabled_reason))

    if len(info_text) == 1:
        return None
    return create_step(
        label=":sadpanda:",
        commands=[
            'buildkite-agent annotate --append --style=info "\n' + "\n".join(info_text) + '\n"'
        ],
        platform=DEFAULT_PLATFORM,
    )


def print_incompatible_flags_info_box_step(incompatible_flags_map):
    info_text = ["Build and test with the following incompatible flags:"]

    for flag in incompatible_flags_map:
        info_text.append("* **%s**: %s" % (flag, incompatible_flags_map[flag]))

    if len(info_text) == 1:
        return None
    return create_step(
        label="Incompatible flags info",
        commands=[
            'buildkite-agent annotate --append --style=info "\n' + "\n".join(info_text) + '\n"'
        ],
        platform=DEFAULT_PLATFORM,
    )


def fetch_incompatible_flags():
    """
    Return a list of incompatible flags to be tested in downstream with the current release Bazel
    """
    incompatible_flags = {}

    # If INCOMPATIBLE_FLAGS environment variable is set, we get incompatible flags from it.
    if "INCOMPATIBLE_FLAGS" in os.environ:
        for flag in os.environ["INCOMPATIBLE_FLAGS"].split():
            # We are not able to get the github link for this flag from INCOMPATIBLE_FLAGS,
            # so just assign the url to empty string.
            incompatible_flags[flag] = ""
        return incompatible_flags

    # Get bazel major version on CI, eg. 0.21 from "Build label: 0.21.0\n..."
    output = subprocess.check_output(
        ["bazel", "--nomaster_bazelrc", "--bazelrc=/dev/null", "version"]
    ).decode("utf-8")
    bazel_major_version = output.split()[2].rsplit(".", 1)[0]

    output = subprocess.check_output(
        [
            "curl",
            "https://api.github.com/search/issues?per_page=100&q=repo:bazelbuild/bazel+label:migration-%s+state:open"
            % bazel_major_version,
        ]
    ).decode("utf-8")
    issue_info = json.loads(output)

    for issue in issue_info["items"]:
        # Every incompatible flags issue should start with "<incompatible flag name (without --)>:"
        name = "--" + issue["title"].split(":")[0]
        url = issue["html_url"]
        if name.startswith("--incompatible_"):
            incompatible_flags[name] = url
        else:
            eprint(
                f"{name} is not recognized as an incompatible flag, please modify the issue title "
                f'of {url} to "<incompatible flag name (without --)>:..."'
            )

    return incompatible_flags


def print_bazel_downstream_pipeline(
    task_configs, http_config, file_config, test_incompatible_flags, test_disabled_projects
):
    if not task_configs:
        raise BuildkiteException("Bazel downstream pipeline configuration is empty.")

    pipeline_steps = []
    task_configs = filter_tasks_that_should_be_skipped(task_configs, pipeline_steps)

    configured_platforms = set(get_platform_for_task(t, c) for t, c in task_configs.items())
    if configured_platforms != set(PLATFORMS):
        raise BuildkiteException(
            "Bazel downstream pipeline needs to build Bazel on all supported platforms (has=%s vs. want=%s)."
            % (sorted(configured_platforms), sorted(set(PLATFORMS)))
        )

    pipeline_steps = []

    info_box_step = print_disabled_projects_info_box_step()
    if info_box_step is not None:
        pipeline_steps.append(info_box_step)

    if not test_incompatible_flags:
        for task, task_config in task_configs.items():
            pipeline_steps.append(
                bazel_build_step(
                    task,
                    get_platform_for_task(task, task_config),
                    "Bazel",
                    http_config,
                    file_config,
                    build_only=True,
                )
            )

        pipeline_steps.append("wait")

    incompatible_flags = None
    if test_incompatible_flags:
        incompatible_flags_map = fetch_incompatible_flags()
        info_box_step = print_incompatible_flags_info_box_step(incompatible_flags_map)
        if info_box_step is not None:
            pipeline_steps.append(info_box_step)
        incompatible_flags = list(incompatible_flags_map.keys())

    for project, config in DOWNSTREAM_PROJECTS.items():
        disabled_reason = config.get("disabled_reason", None)
        # If test_disabled_projects is true, we add configs for disabled projects.
        # If test_disabled_projects is false, we add configs for not disabled projects.
        if (test_disabled_projects and disabled_reason) or (
            not test_disabled_projects and not disabled_reason
        ):
            pipeline_steps.append(
                upload_project_pipeline_step(
                    project_name=project,
                    git_repository=config["git_repository"],
                    http_config=config.get("http_config", None),
                    file_config=config.get("file_config", None),
                    incompatible_flags=incompatible_flags,
                )
            )

    if test_incompatible_flags:
        current_build_number = os.environ.get("BUILDKITE_BUILD_NUMBER", None)
        if not current_build_number:
            raise BuildkiteException("Not running inside Buildkite")
        if use_bazelisk_migrate():
            pipeline_steps.append({"wait": "~", "continue_on_failure": "true"})
            pipeline_steps.append(
                create_step(
                    label="Aggregate incompatible flags test result",
                    commands=[
                        fetch_bazelcipy_command(),
                        fetch_aggregate_incompatible_flags_test_result_command(),
                        PLATFORMS[DEFAULT_PLATFORM]["python"]
                        + " aggregate_incompatible_flags_test_result.py --build_number=%s"
                        % current_build_number,
                    ],
                    platform=DEFAULT_PLATFORM,
                )
            )
        else:
            pipeline_steps.append({"wait": "~", "continue_on_failure": "true"})
            pipeline_steps.append(
                create_step(
                    label="Test failing jobs with incompatible flag separately",
                    commands=[
                        fetch_bazelcipy_command(),
                        fetch_incompatible_flag_verbose_failures_command(),
                        PLATFORMS[DEFAULT_PLATFORM]["python"]
                        + " incompatible_flag_verbose_failures.py --build_number=%s | buildkite-agent pipeline upload"
                        % current_build_number,
                    ],
                    platform=DEFAULT_PLATFORM,
                )
            )

    if (
        not test_disabled_projects
        and not test_incompatible_flags
        and os.getenv("BUILDKITE_BRANCH") == "master"
    ):
        # Only update the last green downstream commit in the regular Bazel@HEAD + Downstream pipeline.
        pipeline_steps.append("wait")
        pipeline_steps.append(
            create_step(
                label="Try Update Last Green Downstream Commit",
                commands=[
                    fetch_bazelcipy_command(),
                    PLATFORMS[DEFAULT_PLATFORM]["python"]
                    + " bazelci.py try_update_last_green_downstream_commit",
                ],
                platform=DEFAULT_PLATFORM,
            )
        )

    print_pipeline_steps(pipeline_steps)


def bazelci_builds_download_url(platform, git_commit):
    bucket_name = "bazel-testing-builds" if THIS_IS_TESTING else "bazel-builds"
    return "https://storage.googleapis.com/{}/artifacts/{}/{}/bazel".format(
        bucket_name, platform, git_commit
    )


def bazelci_builds_gs_url(platform, git_commit):
    bucket_name = "bazel-testing-builds" if THIS_IS_TESTING else "bazel-builds"
    return "gs://{}/artifacts/{}/{}/bazel".format(bucket_name, platform, git_commit)


def bazelci_builds_metadata_url():
    bucket_name = "bazel-testing-builds" if THIS_IS_TESTING else "bazel-builds"
    return "gs://{}/metadata/latest.json".format(bucket_name)


def bazelci_last_green_commit_url(git_repository, pipeline_slug):
    bucket_name = "bazel-testing-builds" if THIS_IS_TESTING else "bazel-untrusted-builds"
    return "gs://{}/last_green_commit/{}/{}".format(
        bucket_name, git_repository[len("https://") :], pipeline_slug
    )


def bazelci_last_green_downstream_commit_url():
    bucket_name = "bazel-testing-builds" if THIS_IS_TESTING else "bazel-untrusted-builds"
    return "gs://{}/last_green_commit/downstream_pipeline".format(bucket_name)


def get_last_green_commit(last_green_commit_url):
    try:
        return (
            subprocess.check_output(
                [gsutil_command(), "cat", last_green_commit_url], env=os.environ
            )
            .decode("utf-8")
            .strip()
        )
    except subprocess.CalledProcessError:
        return None


def try_update_last_green_commit():
    org_slug = os.getenv("BUILDKITE_ORGANIZATION_SLUG")
    pipeline_slug = os.getenv("BUILDKITE_PIPELINE_SLUG")
    build_number = os.getenv("BUILDKITE_BUILD_NUMBER")
    current_job_id = os.getenv("BUILDKITE_JOB_ID")

    client = BuildkiteClient(org=org_slug, pipeline=pipeline_slug)
    build_info = client.get_build_info(build_number)

    # Find any failing steps other than Buildifier and "try update last green".
    def HasFailed(job):
        state = job.get("state")
        # Ignore steps that don't have a state (like "wait").
        return (
            state is not None
            and state != "passed"
            and job["id"] != current_job_id
            and job["name"] != BUILDIFIER_STEP_NAME
        )

    failing_jobs = [j["name"] for j in build_info["jobs"] if HasFailed(j)]
    if failing_jobs:
        raise BuildkiteException(
            "Cannot update last green commit due to {} failing step(s): {}".format(
                len(failing_jobs), ", ".join(failing_jobs)
            )
        )

    git_repository = os.getenv("BUILDKITE_REPO")
    last_green_commit_url = bazelci_last_green_commit_url(git_repository, pipeline_slug)
    update_last_green_commit_if_newer(last_green_commit_url)


def update_last_green_commit_if_newer(last_green_commit_url):
    last_green_commit = get_last_green_commit(last_green_commit_url)
    current_commit = subprocess.check_output(["git", "rev-parse", "HEAD"]).decode("utf-8").strip()
    if last_green_commit:
        execute_command(["git", "fetch", "-v", "origin", last_green_commit])
        result = (
            subprocess.check_output(
                ["git", "rev-list", "%s..%s" % (last_green_commit, current_commit)]
            )
            .decode("utf-8")
            .strip()
        )

    # If current_commit is newer that last_green_commit, `git rev-list A..B` will output a bunch of
    # commits, otherwise the output should be empty.
    if not last_green_commit or result:
        execute_command(
            ["echo %s | %s cp - %s" % (current_commit, gsutil_command(), last_green_commit_url)],
            shell=True,
        )
    else:
        eprint(
            "Updating abandoned: last green commit (%s) is not older than current commit (%s)."
            % (last_green_commit, current_commit)
        )


def try_update_last_green_downstream_commit():
    last_green_commit_url = bazelci_last_green_downstream_commit_url()
    update_last_green_commit_if_newer(last_green_commit_url)


def latest_generation_and_build_number():
    output = None
    attempt = 0
    while attempt < 5:
        output = subprocess.check_output(
            [gsutil_command(), "stat", bazelci_builds_metadata_url()], env=os.environ
        )
        match = re.search("Generation:[ ]*([0-9]+)", output.decode("utf-8"))
        if not match:
            raise BuildkiteException("Couldn't parse generation. gsutil output format changed?")
        generation = match.group(1)

        match = re.search(r"Hash \(md5\):[ ]*([^\s]+)", output.decode("utf-8"))
        if not match:
            raise BuildkiteException("Couldn't parse md5 hash. gsutil output format changed?")
        expected_md5hash = base64.b64decode(match.group(1))

        output = subprocess.check_output(
            [gsutil_command(), "cat", bazelci_builds_metadata_url()], env=os.environ
        )
        hasher = hashlib.md5()
        hasher.update(output)
        actual_md5hash = hasher.digest()

        if expected_md5hash == actual_md5hash:
            break
        attempt += 1
    info = json.loads(output.decode("utf-8"))
    return (generation, info["build_number"])


def sha256_hexdigest(filename):
    sha256 = hashlib.sha256()
    with open(filename, "rb") as f:
        for block in iter(lambda: f.read(65536), b""):
            sha256.update(block)
    return sha256.hexdigest()


def upload_bazel_binaries():
    """
    Uploads all Bazel binaries to a deterministic URL based on the current Git commit.

    Returns a map of platform names to sha256 hashes of the corresponding Bazel binary.
    """
    hashes = {}
    for platform_name, platform in PLATFORMS.items():
        if not should_publish_binaries_for_platform(platform_name):
            continue
        tmpdir = tempfile.mkdtemp()
        try:
            bazel_binary_path = download_bazel_binary(tmpdir, platform_name)
            # One platform that we build on can generate binaries for multiple platforms, e.g.
            # the ubuntu1604 platform generates binaries for the "ubuntu1604" platform, but also
            # for the generic "linux" platform.
            for target_platform_name in platform["publish_binary"]:
                execute_command(
                    [
                        gsutil_command(),
                        "cp",
                        bazel_binary_path,
                        bazelci_builds_gs_url(target_platform_name, os.environ["BUILDKITE_COMMIT"]),
                    ]
                )
                hashes[target_platform_name] = sha256_hexdigest(bazel_binary_path)
        finally:
            shutil.rmtree(tmpdir)
    return hashes


def try_publish_binaries(hashes, build_number, expected_generation):
    """
    Uploads the info.json file that contains information about the latest Bazel commit that was
    successfully built on CI.
    """
    now = datetime.datetime.now()
    git_commit = os.environ["BUILDKITE_COMMIT"]
    info = {
        "build_number": build_number,
        "build_time": now.strftime("%d-%m-%Y %H:%M"),
        "git_commit": git_commit,
        "platforms": {},
    }
    for platform, sha256 in hashes.items():
        info["platforms"][platform] = {
            "url": bazelci_builds_download_url(platform, git_commit),
            "sha256": sha256,
        }
    tmpdir = tempfile.mkdtemp()
    try:
        info_file = os.path.join(tmpdir, "info.json")
        with open(info_file, mode="w", encoding="utf-8") as fp:
            json.dump(info, fp, indent=2, sort_keys=True)

        try:
            execute_command(
                [
                    gsutil_command(),
                    "-h",
                    "x-goog-if-generation-match:" + expected_generation,
                    "-h",
                    "Content-Type:application/json",
                    "cp",
                    info_file,
                    bazelci_builds_metadata_url(),
                ]
            )
        except subprocess.CalledProcessError:
            raise BinaryUploadRaceException()
    finally:
        shutil.rmtree(tmpdir)


def publish_binaries():
    """
    Publish Bazel binaries to GCS.
    """
    current_build_number = os.environ.get("BUILDKITE_BUILD_NUMBER", None)
    if not current_build_number:
        raise BuildkiteException("Not running inside Buildkite")
    current_build_number = int(current_build_number)

    # Upload the Bazel binaries for this commit.
    hashes = upload_bazel_binaries()

    # Try to update the info.json with data about our build. This will fail (expectedly) if we're
    # not the latest build.
    for _ in range(5):
        latest_generation, latest_build_number = latest_generation_and_build_number()

        if current_build_number <= latest_build_number:
            eprint(
                (
                    "Current build '{0}' is not newer than latest published '{1}'. "
                    + "Skipping publishing of binaries."
                ).format(current_build_number, latest_build_number)
            )
            break

        try:
            try_publish_binaries(hashes, current_build_number, latest_generation)
        except BinaryUploadRaceException:
            # Retry.
            continue

        eprint(
            "Successfully updated '{0}' to binaries from build {1}.".format(
                bazelci_builds_metadata_url(), current_build_number
            )
        )
        break
    else:
        raise BuildkiteException("Could not publish binaries, ran out of attempts.")


# This is so that multiline python strings are represented as YAML
# block strings.
def str_presenter(dumper, data):
    if len(data.splitlines()) > 1:  # check for multiline string
        return dumper.represent_scalar("tag:yaml.org,2002:str", data, style="|")
    return dumper.represent_scalar("tag:yaml.org,2002:str", data)


def main(argv=None):
    if argv is None:
        argv = sys.argv[1:]

    yaml.add_representer(str, str_presenter)

    parser = argparse.ArgumentParser(description="Bazel Continuous Integration Script")
    parser.add_argument("--script", type=str)

    subparsers = parser.add_subparsers(dest="subparsers_name")

    bazel_publish_binaries_pipeline = subparsers.add_parser("bazel_publish_binaries_pipeline")
    bazel_publish_binaries_pipeline.add_argument("--file_config", type=str)
    bazel_publish_binaries_pipeline.add_argument("--http_config", type=str)
    bazel_publish_binaries_pipeline.add_argument("--git_repository", type=str)

    bazel_downstream_pipeline = subparsers.add_parser("bazel_downstream_pipeline")
    bazel_downstream_pipeline.add_argument("--file_config", type=str)
    bazel_downstream_pipeline.add_argument("--http_config", type=str)
    bazel_downstream_pipeline.add_argument("--git_repository", type=str)
    bazel_downstream_pipeline.add_argument(
        "--test_incompatible_flags", type=bool, nargs="?", const=True
    )
    bazel_downstream_pipeline.add_argument(
        "--test_disabled_projects", type=bool, nargs="?", const=True
    )

    project_pipeline = subparsers.add_parser("project_pipeline")
    project_pipeline.add_argument("--project_name", type=str)
    project_pipeline.add_argument("--file_config", type=str)
    project_pipeline.add_argument("--http_config", type=str)
    project_pipeline.add_argument("--git_repository", type=str)
    project_pipeline.add_argument("--monitor_flaky_tests", type=bool, nargs="?", const=True)
    project_pipeline.add_argument("--use_but", type=bool, nargs="?", const=True)
    project_pipeline.add_argument("--incompatible_flag", type=str, action="append")

    runner = subparsers.add_parser("runner")
    runner.add_argument("--task", action="store", type=str, default="")
    runner.add_argument("--file_config", type=str)
    runner.add_argument("--http_config", type=str)
    runner.add_argument("--git_repository", type=str)
    runner.add_argument(
        "--git_commit", type=str, help="Reset the git repository to this commit after cloning it"
    )
    runner.add_argument(
        "--git_repo_location",
        type=str,
        help="Use an existing repository instead of cloning from github",
    )
    runner.add_argument(
        "--use_bazel_at_commit", type=str, help="Use Bazel binary built at a specific commit"
    )
    runner.add_argument("--use_but", type=bool, nargs="?", const=True)
    runner.add_argument("--save_but", type=bool, nargs="?", const=True)
    runner.add_argument("--needs_clean", type=bool, nargs="?", const=True)
    runner.add_argument("--build_only", type=bool, nargs="?", const=True)
    runner.add_argument("--test_only", type=bool, nargs="?", const=True)
    runner.add_argument("--monitor_flaky_tests", type=bool, nargs="?", const=True)
    runner.add_argument("--incompatible_flag", type=str, action="append")

    runner = subparsers.add_parser("publish_binaries")

    runner = subparsers.add_parser("try_update_last_green_commit")
    runner = subparsers.add_parser("try_update_last_green_downstream_commit")

    args = parser.parse_args(argv)

    if args.script:
        global SCRIPT_URL
        SCRIPT_URL = args.script

    try:
        if args.subparsers_name == "bazel_publish_binaries_pipeline":
            configs = fetch_configs(args.http_config, args.file_config)
            print_bazel_publish_binaries_pipeline(
                task_configs=configs.get("tasks", None),
                http_config=args.http_config,
                file_config=args.file_config,
            )
        elif args.subparsers_name == "bazel_downstream_pipeline":
            configs = fetch_configs(args.http_config, args.file_config)
            print_bazel_downstream_pipeline(
                task_configs=configs.get("tasks", None),
                http_config=args.http_config,
                file_config=args.file_config,
                test_incompatible_flags=args.test_incompatible_flags,
                test_disabled_projects=args.test_disabled_projects,
            )
        elif args.subparsers_name == "project_pipeline":
            configs = fetch_configs(args.http_config, args.file_config)
            print_project_pipeline(
                configs=configs,
                project_name=args.project_name,
                http_config=args.http_config,
                file_config=args.file_config,
                git_repository=args.git_repository,
                monitor_flaky_tests=args.monitor_flaky_tests,
                use_but=args.use_but,
                incompatible_flags=args.incompatible_flag,
            )
        elif args.subparsers_name == "runner":
            configs = fetch_configs(args.http_config, args.file_config)
            tasks = configs.get("tasks", {})
            task_config = tasks.get(args.task)
            if not task_config:
                raise BuildkiteException(
                    "No such task '{}' in configuration. Available: {}".format(
                        args.task, ", ".join(tasks)
                    )
                )

            platform = get_platform_for_task(args.task, task_config)

            execute_commands(
                task_config=task_config,
                platform=platform,
                git_repository=args.git_repository,
                git_commit=args.git_commit,
                git_repo_location=args.git_repo_location,
                use_bazel_at_commit=args.use_bazel_at_commit,
                use_but=args.use_but,
                save_but=args.save_but,
                needs_clean=args.needs_clean,
                build_only=args.build_only,
                test_only=args.test_only,
                monitor_flaky_tests=args.monitor_flaky_tests,
                incompatible_flags=args.incompatible_flag,
                bazel_version=task_config.get("bazel") or configs.get("bazel"),
            )
        elif args.subparsers_name == "publish_binaries":
            publish_binaries()
        elif args.subparsers_name == "try_update_last_green_commit":
            # Update the last green commit of a project pipeline
            try_update_last_green_commit()
        elif args.subparsers_name == "try_update_last_green_downstream_commit":
            # Update the last green commit of the downstream pipeline
            try_update_last_green_downstream_commit()
        else:
            parser.print_help()
            return 2
    except BuildkiteException as e:
        eprint(str(e))
        return 1
    return 0


if __name__ == "__main__":
    sys.exit(main())<|MERGE_RESOLUTION|>--- conflicted
+++ resolved
@@ -361,13 +361,6 @@
 }
 
 DOWNSTREAM_PROJECTS_TESTING = {
-<<<<<<< HEAD
-    "Bazelisk": {
-        "git_repository": "https://github.com/bazelbuild/bazelisk.git",
-        "http_config": "https://raw.githubusercontent.com/bazelbuild/bazelisk/master/.bazelci/config.yml",
-        "pipeline_slug": "bazelisk",
-    }
-=======
     "Bazel": DOWNSTREAM_PROJECTS_PRODUCTION["Bazel"],
     "Bazelisk": DOWNSTREAM_PROJECTS_PRODUCTION["Bazelisk"],
     "Federation": {
@@ -382,7 +375,6 @@
     "rules_nodejs": DOWNSTREAM_PROJECTS_PRODUCTION["rules_nodejs"],
     "rules_rust": DOWNSTREAM_PROJECTS_PRODUCTION["rules_rust"],
     "rules_scala": DOWNSTREAM_PROJECTS_PRODUCTION["rules_scala"],
->>>>>>> 816abe88
 }
 
 DOWNSTREAM_PROJECTS = {
